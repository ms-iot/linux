--- conflicted
+++ resolved
@@ -53,8 +53,6 @@
 #include "reset.h"
 #include "sleep.h"
 
-<<<<<<< HEAD
-=======
 /*
  * Storage for debug-macro.S's state.
  *
@@ -108,7 +106,6 @@
 	tegra_legacy_irq_syscore_init();
 }
 
->>>>>>> d8ec26d7
 static void __init tegra_dt_init(void)
 {
 	struct soc_device_attribute *soc_dev_attr;
