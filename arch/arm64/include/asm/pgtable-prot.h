/*
 * Copyright (C) 2016 ARM Ltd.
 *
 * This program is free software; you can redistribute it and/or modify
 * it under the terms of the GNU General Public License version 2 as
 * published by the Free Software Foundation.
 *
 * This program is distributed in the hope that it will be useful,
 * but WITHOUT ANY WARRANTY; without even the implied warranty of
 * MERCHANTABILITY or FITNESS FOR A PARTICULAR PURPOSE.  See the
 * GNU General Public License for more details.
 *
 * You should have received a copy of the GNU General Public License
 * along with this program.  If not, see <http://www.gnu.org/licenses/>.
 */
#ifndef __ASM_PGTABLE_PROT_H
#define __ASM_PGTABLE_PROT_H

#include <asm/memory.h>
#include <asm/pgtable-hwdef.h>

#include <linux/const.h>

/*
 * Software defined PTE bits definition.
 */
#define PTE_VALID		(_AT(pteval_t, 1) << 0)
#define PTE_WRITE		(PTE_DBM)		 /* same as DBM (51) */
#define PTE_DIRTY		(_AT(pteval_t, 1) << 55)
#define PTE_SPECIAL		(_AT(pteval_t, 1) << 56)
#define PTE_PROT_NONE		(_AT(pteval_t, 1) << 58) /* only when !PTE_VALID */

#ifndef __ASSEMBLY__

#include <asm/pgtable-types.h>

#define _PROT_DEFAULT		(PTE_TYPE_PAGE | PTE_AF | PTE_SHARED)
#define _PROT_SECT_DEFAULT	(PMD_TYPE_SECT | PMD_SECT_AF | PMD_SECT_S)

#define PTE_MAYBE_NG		(arm64_kernel_unmapped_at_el0() ? PTE_NG : 0)
#define PMD_MAYBE_NG		(arm64_kernel_unmapped_at_el0() ? PMD_SECT_NG : 0)

#define PROT_DEFAULT		(_PROT_DEFAULT | PTE_MAYBE_NG)
#define PROT_SECT_DEFAULT	(_PROT_SECT_DEFAULT | PMD_MAYBE_NG)

#define PROT_DEVICE_nGnRnE	(PROT_DEFAULT | PTE_PXN | PTE_UXN | PTE_DIRTY | PTE_WRITE | PTE_ATTRINDX(MT_DEVICE_nGnRnE))
#define PROT_DEVICE_nGnRE	(PROT_DEFAULT | PTE_PXN | PTE_UXN | PTE_DIRTY | PTE_WRITE | PTE_ATTRINDX(MT_DEVICE_nGnRE))
#define PROT_NORMAL_NC		(PROT_DEFAULT | PTE_PXN | PTE_UXN | PTE_DIRTY | PTE_WRITE | PTE_ATTRINDX(MT_NORMAL_NC))
#define PROT_NORMAL_WT		(PROT_DEFAULT | PTE_PXN | PTE_UXN | PTE_DIRTY | PTE_WRITE | PTE_ATTRINDX(MT_NORMAL_WT))
#define PROT_NORMAL		(PROT_DEFAULT | PTE_PXN | PTE_UXN | PTE_DIRTY | PTE_WRITE | PTE_ATTRINDX(MT_NORMAL))
#define PROT_NORMAL_NS		(PTE_TYPE_PAGE | PTE_AF | PTE_PXN | PTE_UXN | PTE_DIRTY | PTE_WRITE | PTE_ATTRINDX(MT_NORMAL))


#define PROT_SECT_DEVICE_nGnRE	(PROT_SECT_DEFAULT | PMD_SECT_PXN | PMD_SECT_UXN | PMD_ATTRINDX(MT_DEVICE_nGnRE))
#define PROT_SECT_NORMAL	(PROT_SECT_DEFAULT | PMD_SECT_PXN | PMD_SECT_UXN | PMD_ATTRINDX(MT_NORMAL))
#define PROT_SECT_NORMAL_EXEC	(PROT_SECT_DEFAULT | PMD_SECT_UXN | PMD_ATTRINDX(MT_NORMAL))

#define _PAGE_DEFAULT		(_PROT_DEFAULT | PTE_ATTRINDX(MT_NORMAL))
#define _HYP_PAGE_DEFAULT	_PAGE_DEFAULT

#define PAGE_KERNEL		__pgprot(PROT_NORMAL)
#define PAGE_KERNEL_RO		__pgprot((PROT_NORMAL & ~PTE_WRITE) | PTE_RDONLY)
#define PAGE_KERNEL_ROX		__pgprot((PROT_NORMAL & ~(PTE_WRITE | PTE_PXN)) | PTE_RDONLY)
#define PAGE_KERNEL_EXEC	__pgprot(PROT_NORMAL & ~PTE_PXN)
#define PAGE_KERNEL_EXEC_CONT	__pgprot((PROT_NORMAL & ~PTE_PXN) | PTE_CONT)

#define PAGE_HYP		__pgprot(_HYP_PAGE_DEFAULT | PTE_HYP | PTE_HYP_XN)
#define PAGE_HYP_EXEC		__pgprot(_HYP_PAGE_DEFAULT | PTE_HYP | PTE_RDONLY)
#define PAGE_HYP_RO		__pgprot(_HYP_PAGE_DEFAULT | PTE_HYP | PTE_RDONLY | PTE_HYP_XN)
#define PAGE_HYP_DEVICE		__pgprot(PROT_DEVICE_nGnRE | PTE_HYP)

<<<<<<< HEAD
#define PAGE_S2			__pgprot(PROT_DEFAULT | PTE_S2_MEMATTR(MT_S2_NORMAL) | PTE_S2_RDONLY)
#define PAGE_S2_NS             __pgprot(PTE_S2_MEMATTR(MT_S2_NORMAL) | PTE_S2_RDWR | PTE_TYPE_PAGE | PTE_AF)
#define PAGE_S2_DEVICE		__pgprot(PROT_DEFAULT | PTE_S2_MEMATTR(MT_S2_DEVICE_nGnRE) | PTE_S2_RDONLY | PTE_UXN)
=======
#define PAGE_S2			__pgprot(_PROT_DEFAULT | PTE_S2_MEMATTR(MT_S2_NORMAL) | PTE_S2_RDONLY)
#define PAGE_S2_DEVICE		__pgprot(_PROT_DEFAULT | PTE_S2_MEMATTR(MT_S2_DEVICE_nGnRE) | PTE_S2_RDONLY | PTE_UXN)
>>>>>>> b867b7a7

#define PAGE_NONE		__pgprot(((_PAGE_DEFAULT) & ~PTE_VALID) | PTE_PROT_NONE | PTE_RDONLY | PTE_NG | PTE_PXN | PTE_UXN)
#define PAGE_SHARED		__pgprot(_PAGE_DEFAULT | PTE_USER | PTE_NG | PTE_PXN | PTE_UXN | PTE_WRITE)
#define PAGE_SHARED_EXEC	__pgprot(_PAGE_DEFAULT | PTE_USER | PTE_NG | PTE_PXN | PTE_WRITE)
#define PAGE_READONLY		__pgprot(_PAGE_DEFAULT | PTE_USER | PTE_RDONLY | PTE_NG | PTE_PXN | PTE_UXN)
#define PAGE_READONLY_EXEC	__pgprot(_PAGE_DEFAULT | PTE_USER | PTE_RDONLY | PTE_NG | PTE_PXN)
#define PAGE_EXECONLY		__pgprot(_PAGE_DEFAULT | PTE_RDONLY | PTE_NG | PTE_PXN)

#define __P000  PAGE_NONE
#define __P001  PAGE_READONLY
#define __P010  PAGE_READONLY
#define __P011  PAGE_READONLY
#define __P100  PAGE_EXECONLY
#define __P101  PAGE_READONLY_EXEC
#define __P110  PAGE_READONLY_EXEC
#define __P111  PAGE_READONLY_EXEC

#define __S000  PAGE_NONE
#define __S001  PAGE_READONLY
#define __S010  PAGE_SHARED
#define __S011  PAGE_SHARED
#define __S100  PAGE_EXECONLY
#define __S101  PAGE_READONLY_EXEC
#define __S110  PAGE_SHARED_EXEC
#define __S111  PAGE_SHARED_EXEC

#endif /* __ASSEMBLY__ */

#endif /* __ASM_PGTABLE_PROT_H */<|MERGE_RESOLUTION|>--- conflicted
+++ resolved
@@ -69,14 +69,9 @@
 #define PAGE_HYP_RO		__pgprot(_HYP_PAGE_DEFAULT | PTE_HYP | PTE_RDONLY | PTE_HYP_XN)
 #define PAGE_HYP_DEVICE		__pgprot(PROT_DEVICE_nGnRE | PTE_HYP)
 
-<<<<<<< HEAD
-#define PAGE_S2			__pgprot(PROT_DEFAULT | PTE_S2_MEMATTR(MT_S2_NORMAL) | PTE_S2_RDONLY)
-#define PAGE_S2_NS             __pgprot(PTE_S2_MEMATTR(MT_S2_NORMAL) | PTE_S2_RDWR | PTE_TYPE_PAGE | PTE_AF)
-#define PAGE_S2_DEVICE		__pgprot(PROT_DEFAULT | PTE_S2_MEMATTR(MT_S2_DEVICE_nGnRE) | PTE_S2_RDONLY | PTE_UXN)
-=======
 #define PAGE_S2			__pgprot(_PROT_DEFAULT | PTE_S2_MEMATTR(MT_S2_NORMAL) | PTE_S2_RDONLY)
 #define PAGE_S2_DEVICE		__pgprot(_PROT_DEFAULT | PTE_S2_MEMATTR(MT_S2_DEVICE_nGnRE) | PTE_S2_RDONLY | PTE_UXN)
->>>>>>> b867b7a7
+#define PAGE_S2_NS		__pgprot(PTE_S2_MEMATTR(MT_S2_NORMAL) | PTE_S2_RDWR | PTE_TYPE_PAGE | PTE_AF)
 
 #define PAGE_NONE		__pgprot(((_PAGE_DEFAULT) & ~PTE_VALID) | PTE_PROT_NONE | PTE_RDONLY | PTE_NG | PTE_PXN | PTE_UXN)
 #define PAGE_SHARED		__pgprot(_PAGE_DEFAULT | PTE_USER | PTE_NG | PTE_PXN | PTE_UXN | PTE_WRITE)
