--- conflicted
+++ resolved
@@ -408,27 +408,17 @@
 	if (!strncmp(name, XATTR_SYSTEM_PREFIX, XATTR_SYSTEM_PREFIX_LEN))
 		return generic_getxattr(dentry, name, buffer, size);
 
-<<<<<<< HEAD
 	ret = btrfs_is_valid_xattr(name);
 	if (ret)
 		return ret;
-	return __btrfs_getxattr(dentry->d_inode, name, buffer, size);
-=======
-	if (!btrfs_is_valid_xattr(name))
-		return -EOPNOTSUPP;
 	return __btrfs_getxattr(d_inode(dentry), name, buffer, size);
->>>>>>> 3cab989a
 }
 
 int btrfs_setxattr(struct dentry *dentry, const char *name, const void *value,
 		   size_t size, int flags)
 {
-<<<<<<< HEAD
-	struct btrfs_root *root = BTRFS_I(dentry->d_inode)->root;
+	struct btrfs_root *root = BTRFS_I(d_inode(dentry))->root;
 	int ret;
-=======
-	struct btrfs_root *root = BTRFS_I(d_inode(dentry))->root;
->>>>>>> 3cab989a
 
 	/*
 	 * The permission on security.* and system.* is not checked
@@ -462,12 +452,8 @@
 
 int btrfs_removexattr(struct dentry *dentry, const char *name)
 {
-<<<<<<< HEAD
-	struct btrfs_root *root = BTRFS_I(dentry->d_inode)->root;
+	struct btrfs_root *root = BTRFS_I(d_inode(dentry))->root;
 	int ret;
-=======
-	struct btrfs_root *root = BTRFS_I(d_inode(dentry))->root;
->>>>>>> 3cab989a
 
 	/*
 	 * The permission on security.* and system.* is not checked
