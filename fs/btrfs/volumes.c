/*
 * Copyright (C) 2007 Oracle.  All rights reserved.
 *
 * This program is free software; you can redistribute it and/or
 * modify it under the terms of the GNU General Public
 * License v2 as published by the Free Software Foundation.
 *
 * This program is distributed in the hope that it will be useful,
 * but WITHOUT ANY WARRANTY; without even the implied warranty of
 * MERCHANTABILITY or FITNESS FOR A PARTICULAR PURPOSE.  See the GNU
 * General Public License for more details.
 *
 * You should have received a copy of the GNU General Public
 * License along with this program; if not, write to the
 * Free Software Foundation, Inc., 59 Temple Place - Suite 330,
 * Boston, MA 021110-1307, USA.
 */
#include <linux/sched.h>
#include <linux/bio.h>
#include <linux/slab.h>
#include <linux/buffer_head.h>
#include <linux/blkdev.h>
#include <linux/random.h>
#include <linux/iocontext.h>
#include <linux/capability.h>
#include <asm/div64.h>
#include "compat.h"
#include "ctree.h"
#include "extent_map.h"
#include "disk-io.h"
#include "transaction.h"
#include "print-tree.h"
#include "volumes.h"
#include "async-thread.h"

static int init_first_rw_device(struct btrfs_trans_handle *trans,
				struct btrfs_root *root,
				struct btrfs_device *device);
static int btrfs_relocate_sys_chunks(struct btrfs_root *root);

#define map_lookup_size(n) (sizeof(struct map_lookup) + \
			    (sizeof(struct btrfs_bio_stripe) * (n)))

static DEFINE_MUTEX(uuid_mutex);
static LIST_HEAD(fs_uuids);

void btrfs_lock_volumes(void)
{
	mutex_lock(&uuid_mutex);
}

void btrfs_unlock_volumes(void)
{
	mutex_unlock(&uuid_mutex);
}

static void lock_chunks(struct btrfs_root *root)
{
	mutex_lock(&root->fs_info->chunk_mutex);
}

static void unlock_chunks(struct btrfs_root *root)
{
	mutex_unlock(&root->fs_info->chunk_mutex);
}

static void free_fs_devices(struct btrfs_fs_devices *fs_devices)
{
	struct btrfs_device *device;
	WARN_ON(fs_devices->opened);
	while (!list_empty(&fs_devices->devices)) {
		device = list_entry(fs_devices->devices.next,
				    struct btrfs_device, dev_list);
		list_del(&device->dev_list);
		kfree(device->name);
		kfree(device);
	}
	kfree(fs_devices);
}

int btrfs_cleanup_fs_uuids(void)
{
	struct btrfs_fs_devices *fs_devices;

	while (!list_empty(&fs_uuids)) {
		fs_devices = list_entry(fs_uuids.next,
					struct btrfs_fs_devices, list);
		list_del(&fs_devices->list);
		free_fs_devices(fs_devices);
	}
	return 0;
}

static noinline struct btrfs_device *__find_device(struct list_head *head,
						   u64 devid, u8 *uuid)
{
	struct btrfs_device *dev;

	list_for_each_entry(dev, head, dev_list) {
		if (dev->devid == devid &&
		    (!uuid || !memcmp(dev->uuid, uuid, BTRFS_UUID_SIZE))) {
			return dev;
		}
	}
	return NULL;
}

static noinline struct btrfs_fs_devices *find_fsid(u8 *fsid)
{
	struct btrfs_fs_devices *fs_devices;

	list_for_each_entry(fs_devices, &fs_uuids, list) {
		if (memcmp(fsid, fs_devices->fsid, BTRFS_FSID_SIZE) == 0)
			return fs_devices;
	}
	return NULL;
}

static void requeue_list(struct btrfs_pending_bios *pending_bios,
			struct bio *head, struct bio *tail)
{

	struct bio *old_head;

	old_head = pending_bios->head;
	pending_bios->head = head;
	if (pending_bios->tail)
		tail->bi_next = old_head;
	else
		pending_bios->tail = tail;
}

/*
 * we try to collect pending bios for a device so we don't get a large
 * number of procs sending bios down to the same device.  This greatly
 * improves the schedulers ability to collect and merge the bios.
 *
 * But, it also turns into a long list of bios to process and that is sure
 * to eventually make the worker thread block.  The solution here is to
 * make some progress and then put this work struct back at the end of
 * the list if the block device is congested.  This way, multiple devices
 * can make progress from a single worker thread.
 */
static noinline int run_scheduled_bios(struct btrfs_device *device)
{
	struct bio *pending;
	struct backing_dev_info *bdi;
	struct btrfs_fs_info *fs_info;
	struct btrfs_pending_bios *pending_bios;
	struct bio *tail;
	struct bio *cur;
	int again = 0;
	unsigned long num_run;
	unsigned long batch_run = 0;
	unsigned long limit;
	unsigned long last_waited = 0;
	int force_reg = 0;

	bdi = blk_get_backing_dev_info(device->bdev);
	fs_info = device->dev_root->fs_info;
	limit = btrfs_async_submit_limit(fs_info);
	limit = limit * 2 / 3;

loop:
	spin_lock(&device->io_lock);

loop_lock:
	num_run = 0;

	/* take all the bios off the list at once and process them
	 * later on (without the lock held).  But, remember the
	 * tail and other pointers so the bios can be properly reinserted
	 * into the list if we hit congestion
	 */
	if (!force_reg && device->pending_sync_bios.head) {
		pending_bios = &device->pending_sync_bios;
		force_reg = 1;
	} else {
		pending_bios = &device->pending_bios;
		force_reg = 0;
	}

	pending = pending_bios->head;
	tail = pending_bios->tail;
	WARN_ON(pending && !tail);

	/*
	 * if pending was null this time around, no bios need processing
	 * at all and we can stop.  Otherwise it'll loop back up again
	 * and do an additional check so no bios are missed.
	 *
	 * device->running_pending is used to synchronize with the
	 * schedule_bio code.
	 */
	if (device->pending_sync_bios.head == NULL &&
	    device->pending_bios.head == NULL) {
		again = 0;
		device->running_pending = 0;
	} else {
		again = 1;
		device->running_pending = 1;
	}

	pending_bios->head = NULL;
	pending_bios->tail = NULL;

	spin_unlock(&device->io_lock);

	while (pending) {

		rmb();
		/* we want to work on both lists, but do more bios on the
		 * sync list than the regular list
		 */
		if ((num_run > 32 &&
		    pending_bios != &device->pending_sync_bios &&
		    device->pending_sync_bios.head) ||
		   (num_run > 64 && pending_bios == &device->pending_sync_bios &&
		    device->pending_bios.head)) {
			spin_lock(&device->io_lock);
			requeue_list(pending_bios, pending, tail);
			goto loop_lock;
		}

		cur = pending;
		pending = pending->bi_next;
		cur->bi_next = NULL;
		atomic_dec(&fs_info->nr_async_bios);

		if (atomic_read(&fs_info->nr_async_bios) < limit &&
		    waitqueue_active(&fs_info->async_submit_wait))
			wake_up(&fs_info->async_submit_wait);

		BUG_ON(atomic_read(&cur->bi_cnt) == 0);

		submit_bio(cur->bi_rw, cur);
		num_run++;
		batch_run++;
		if (need_resched())
			cond_resched();

		/*
		 * we made progress, there is more work to do and the bdi
		 * is now congested.  Back off and let other work structs
		 * run instead
		 */
		if (pending && bdi_write_congested(bdi) && batch_run > 8 &&
		    fs_info->fs_devices->open_devices > 1) {
			struct io_context *ioc;

			ioc = current->io_context;

			/*
			 * the main goal here is that we don't want to
			 * block if we're going to be able to submit
			 * more requests without blocking.
			 *
			 * This code does two great things, it pokes into
			 * the elevator code from a filesystem _and_
			 * it makes assumptions about how batching works.
			 */
			if (ioc && ioc->nr_batch_requests > 0 &&
			    time_before(jiffies, ioc->last_waited + HZ/50UL) &&
			    (last_waited == 0 ||
			     ioc->last_waited == last_waited)) {
				/*
				 * we want to go through our batch of
				 * requests and stop.  So, we copy out
				 * the ioc->last_waited time and test
				 * against it before looping
				 */
				last_waited = ioc->last_waited;
				if (need_resched())
					cond_resched();
				continue;
			}
			spin_lock(&device->io_lock);
			requeue_list(pending_bios, pending, tail);
			device->running_pending = 1;

			spin_unlock(&device->io_lock);
			btrfs_requeue_work(&device->work);
			goto done;
		}
	}

	cond_resched();
	if (again)
		goto loop;

	spin_lock(&device->io_lock);
	if (device->pending_bios.head || device->pending_sync_bios.head)
		goto loop_lock;
	spin_unlock(&device->io_lock);

done:
	return 0;
}

static void pending_bios_fn(struct btrfs_work *work)
{
	struct btrfs_device *device;

	device = container_of(work, struct btrfs_device, work);
	run_scheduled_bios(device);
}

static noinline int device_list_add(const char *path,
			   struct btrfs_super_block *disk_super,
			   u64 devid, struct btrfs_fs_devices **fs_devices_ret)
{
	struct btrfs_device *device;
	struct btrfs_fs_devices *fs_devices;
	u64 found_transid = btrfs_super_generation(disk_super);
	char *name;

	fs_devices = find_fsid(disk_super->fsid);
	if (!fs_devices) {
		fs_devices = kzalloc(sizeof(*fs_devices), GFP_NOFS);
		if (!fs_devices)
			return -ENOMEM;
		INIT_LIST_HEAD(&fs_devices->devices);
		INIT_LIST_HEAD(&fs_devices->alloc_list);
		list_add(&fs_devices->list, &fs_uuids);
		memcpy(fs_devices->fsid, disk_super->fsid, BTRFS_FSID_SIZE);
		fs_devices->latest_devid = devid;
		fs_devices->latest_trans = found_transid;
		mutex_init(&fs_devices->device_list_mutex);
		device = NULL;
	} else {
		device = __find_device(&fs_devices->devices, devid,
				       disk_super->dev_item.uuid);
	}
	if (!device) {
		if (fs_devices->opened)
			return -EBUSY;

		device = kzalloc(sizeof(*device), GFP_NOFS);
		if (!device) {
			/* we can safely leave the fs_devices entry around */
			return -ENOMEM;
		}
		device->devid = devid;
		device->work.func = pending_bios_fn;
		memcpy(device->uuid, disk_super->dev_item.uuid,
		       BTRFS_UUID_SIZE);
		spin_lock_init(&device->io_lock);
		device->name = kstrdup(path, GFP_NOFS);
		if (!device->name) {
			kfree(device);
			return -ENOMEM;
		}
		INIT_LIST_HEAD(&device->dev_alloc_list);

		mutex_lock(&fs_devices->device_list_mutex);
		list_add(&device->dev_list, &fs_devices->devices);
		mutex_unlock(&fs_devices->device_list_mutex);

		device->fs_devices = fs_devices;
		fs_devices->num_devices++;
	} else if (!device->name || strcmp(device->name, path)) {
		name = kstrdup(path, GFP_NOFS);
		if (!name)
			return -ENOMEM;
		kfree(device->name);
		device->name = name;
		if (device->missing) {
			fs_devices->missing_devices--;
			device->missing = 0;
		}
	}

	if (found_transid > fs_devices->latest_trans) {
		fs_devices->latest_devid = devid;
		fs_devices->latest_trans = found_transid;
	}
	*fs_devices_ret = fs_devices;
	return 0;
}

static struct btrfs_fs_devices *clone_fs_devices(struct btrfs_fs_devices *orig)
{
	struct btrfs_fs_devices *fs_devices;
	struct btrfs_device *device;
	struct btrfs_device *orig_dev;

	fs_devices = kzalloc(sizeof(*fs_devices), GFP_NOFS);
	if (!fs_devices)
		return ERR_PTR(-ENOMEM);

	INIT_LIST_HEAD(&fs_devices->devices);
	INIT_LIST_HEAD(&fs_devices->alloc_list);
	INIT_LIST_HEAD(&fs_devices->list);
	mutex_init(&fs_devices->device_list_mutex);
	fs_devices->latest_devid = orig->latest_devid;
	fs_devices->latest_trans = orig->latest_trans;
	memcpy(fs_devices->fsid, orig->fsid, sizeof(fs_devices->fsid));

	mutex_lock(&orig->device_list_mutex);
	list_for_each_entry(orig_dev, &orig->devices, dev_list) {
		device = kzalloc(sizeof(*device), GFP_NOFS);
		if (!device)
			goto error;

		device->name = kstrdup(orig_dev->name, GFP_NOFS);
		if (!device->name) {
			kfree(device);
			goto error;
		}

		device->devid = orig_dev->devid;
		device->work.func = pending_bios_fn;
		memcpy(device->uuid, orig_dev->uuid, sizeof(device->uuid));
		spin_lock_init(&device->io_lock);
		INIT_LIST_HEAD(&device->dev_list);
		INIT_LIST_HEAD(&device->dev_alloc_list);

		list_add(&device->dev_list, &fs_devices->devices);
		device->fs_devices = fs_devices;
		fs_devices->num_devices++;
	}
	mutex_unlock(&orig->device_list_mutex);
	return fs_devices;
error:
	mutex_unlock(&orig->device_list_mutex);
	free_fs_devices(fs_devices);
	return ERR_PTR(-ENOMEM);
}

int btrfs_close_extra_devices(struct btrfs_fs_devices *fs_devices)
{
	struct btrfs_device *device, *next;

	mutex_lock(&uuid_mutex);
again:
	mutex_lock(&fs_devices->device_list_mutex);
	list_for_each_entry_safe(device, next, &fs_devices->devices, dev_list) {
		if (device->in_fs_metadata)
			continue;

		if (device->bdev) {
			blkdev_put(device->bdev, device->mode);
			device->bdev = NULL;
			fs_devices->open_devices--;
		}
		if (device->writeable) {
			list_del_init(&device->dev_alloc_list);
			device->writeable = 0;
			fs_devices->rw_devices--;
		}
		list_del_init(&device->dev_list);
		fs_devices->num_devices--;
		kfree(device->name);
		kfree(device);
	}
	mutex_unlock(&fs_devices->device_list_mutex);

	if (fs_devices->seed) {
		fs_devices = fs_devices->seed;
		goto again;
	}

	mutex_unlock(&uuid_mutex);
	return 0;
}

static int __btrfs_close_devices(struct btrfs_fs_devices *fs_devices)
{
	struct btrfs_device *device;

	if (--fs_devices->opened > 0)
		return 0;

	list_for_each_entry(device, &fs_devices->devices, dev_list) {
		if (device->bdev) {
			blkdev_put(device->bdev, device->mode);
			fs_devices->open_devices--;
		}
		if (device->writeable) {
			list_del_init(&device->dev_alloc_list);
			fs_devices->rw_devices--;
		}

		device->bdev = NULL;
		device->writeable = 0;
		device->in_fs_metadata = 0;
	}
	WARN_ON(fs_devices->open_devices);
	WARN_ON(fs_devices->rw_devices);
	fs_devices->opened = 0;
	fs_devices->seeding = 0;

	return 0;
}

int btrfs_close_devices(struct btrfs_fs_devices *fs_devices)
{
	struct btrfs_fs_devices *seed_devices = NULL;
	int ret;

	mutex_lock(&uuid_mutex);
	ret = __btrfs_close_devices(fs_devices);
	if (!fs_devices->opened) {
		seed_devices = fs_devices->seed;
		fs_devices->seed = NULL;
	}
	mutex_unlock(&uuid_mutex);

	while (seed_devices) {
		fs_devices = seed_devices;
		seed_devices = fs_devices->seed;
		__btrfs_close_devices(fs_devices);
		free_fs_devices(fs_devices);
	}
	return ret;
}

static int __btrfs_open_devices(struct btrfs_fs_devices *fs_devices,
				fmode_t flags, void *holder)
{
	struct block_device *bdev;
	struct list_head *head = &fs_devices->devices;
	struct btrfs_device *device;
	struct block_device *latest_bdev = NULL;
	struct buffer_head *bh;
	struct btrfs_super_block *disk_super;
	u64 latest_devid = 0;
	u64 latest_transid = 0;
	u64 devid;
	int seeding = 1;
	int ret = 0;

	flags |= FMODE_EXCL;

	list_for_each_entry(device, head, dev_list) {
		if (device->bdev)
			continue;
		if (!device->name)
			continue;

		bdev = blkdev_get_by_path(device->name, flags, holder);
		if (IS_ERR(bdev)) {
			printk(KERN_INFO "open %s failed\n", device->name);
			goto error;
		}
		set_blocksize(bdev, 4096);

		bh = btrfs_read_dev_super(bdev);
		if (!bh) {
			ret = -EINVAL;
			goto error_close;
		}

		disk_super = (struct btrfs_super_block *)bh->b_data;
		devid = btrfs_stack_device_id(&disk_super->dev_item);
		if (devid != device->devid)
			goto error_brelse;

		if (memcmp(device->uuid, disk_super->dev_item.uuid,
			   BTRFS_UUID_SIZE))
			goto error_brelse;

		device->generation = btrfs_super_generation(disk_super);
		if (!latest_transid || device->generation > latest_transid) {
			latest_devid = devid;
			latest_transid = device->generation;
			latest_bdev = bdev;
		}

		if (btrfs_super_flags(disk_super) & BTRFS_SUPER_FLAG_SEEDING) {
			device->writeable = 0;
		} else {
			device->writeable = !bdev_read_only(bdev);
			seeding = 0;
		}

		device->bdev = bdev;
		device->in_fs_metadata = 0;
		device->mode = flags;

		if (!blk_queue_nonrot(bdev_get_queue(bdev)))
			fs_devices->rotating = 1;

		fs_devices->open_devices++;
		if (device->writeable) {
			fs_devices->rw_devices++;
			list_add(&device->dev_alloc_list,
				 &fs_devices->alloc_list);
		}
		continue;

error_brelse:
		brelse(bh);
error_close:
		blkdev_put(bdev, flags);
error:
		continue;
	}
	if (fs_devices->open_devices == 0) {
		ret = -EIO;
		goto out;
	}
	fs_devices->seeding = seeding;
	fs_devices->opened = 1;
	fs_devices->latest_bdev = latest_bdev;
	fs_devices->latest_devid = latest_devid;
	fs_devices->latest_trans = latest_transid;
	fs_devices->total_rw_bytes = 0;
out:
	return ret;
}

int btrfs_open_devices(struct btrfs_fs_devices *fs_devices,
		       fmode_t flags, void *holder)
{
	int ret;

	mutex_lock(&uuid_mutex);
	if (fs_devices->opened) {
		fs_devices->opened++;
		ret = 0;
	} else {
		ret = __btrfs_open_devices(fs_devices, flags, holder);
	}
	mutex_unlock(&uuid_mutex);
	return ret;
}

int btrfs_scan_one_device(const char *path, fmode_t flags, void *holder,
			  struct btrfs_fs_devices **fs_devices_ret)
{
	struct btrfs_super_block *disk_super;
	struct block_device *bdev;
	struct buffer_head *bh;
	int ret;
	u64 devid;
	u64 transid;

	mutex_lock(&uuid_mutex);

	flags |= FMODE_EXCL;
	bdev = blkdev_get_by_path(path, flags, holder);

	if (IS_ERR(bdev)) {
		ret = PTR_ERR(bdev);
		goto error;
	}

	ret = set_blocksize(bdev, 4096);
	if (ret)
		goto error_close;
	bh = btrfs_read_dev_super(bdev);
	if (!bh) {
		ret = -EINVAL;
		goto error_close;
	}
	disk_super = (struct btrfs_super_block *)bh->b_data;
	devid = btrfs_stack_device_id(&disk_super->dev_item);
	transid = btrfs_super_generation(disk_super);
	if (disk_super->label[0])
		printk(KERN_INFO "device label %s ", disk_super->label);
	else {
		/* FIXME, make a readl uuid parser */
		printk(KERN_INFO "device fsid %llx-%llx ",
		       *(unsigned long long *)disk_super->fsid,
		       *(unsigned long long *)(disk_super->fsid + 8));
	}
	printk(KERN_CONT "devid %llu transid %llu %s\n",
	       (unsigned long long)devid, (unsigned long long)transid, path);
	ret = device_list_add(path, disk_super, devid, fs_devices_ret);

	brelse(bh);
error_close:
	blkdev_put(bdev, flags);
error:
	mutex_unlock(&uuid_mutex);
	return ret;
}

/* helper to account the used device space in the range */
int btrfs_account_dev_extents_size(struct btrfs_device *device, u64 start,
				   u64 end, u64 *length)
{
	struct btrfs_key key;
	struct btrfs_root *root = device->dev_root;
	struct btrfs_dev_extent *dev_extent;
	struct btrfs_path *path;
	u64 extent_end;
	int ret;
	int slot;
	struct extent_buffer *l;

	*length = 0;

	if (start >= device->total_bytes)
		return 0;

	path = btrfs_alloc_path();
	if (!path)
		return -ENOMEM;
	path->reada = 2;

	key.objectid = device->devid;
	key.offset = start;
	key.type = BTRFS_DEV_EXTENT_KEY;

	ret = btrfs_search_slot(NULL, root, &key, path, 0, 0);
	if (ret < 0)
		goto out;
	if (ret > 0) {
		ret = btrfs_previous_item(root, path, key.objectid, key.type);
		if (ret < 0)
			goto out;
	}

	while (1) {
		l = path->nodes[0];
		slot = path->slots[0];
		if (slot >= btrfs_header_nritems(l)) {
			ret = btrfs_next_leaf(root, path);
			if (ret == 0)
				continue;
			if (ret < 0)
				goto out;

			break;
		}
		btrfs_item_key_to_cpu(l, &key, slot);

		if (key.objectid < device->devid)
			goto next;

		if (key.objectid > device->devid)
			break;

		if (btrfs_key_type(&key) != BTRFS_DEV_EXTENT_KEY)
			goto next;

		dev_extent = btrfs_item_ptr(l, slot, struct btrfs_dev_extent);
		extent_end = key.offset + btrfs_dev_extent_length(l,
								  dev_extent);
		if (key.offset <= start && extent_end > end) {
			*length = end - start + 1;
			break;
		} else if (key.offset <= start && extent_end > start)
			*length += extent_end - start;
		else if (key.offset > start && extent_end <= end)
			*length += extent_end - key.offset;
		else if (key.offset > start && key.offset <= end) {
			*length += end - key.offset + 1;
			break;
		} else if (key.offset > end)
			break;

next:
		path->slots[0]++;
	}
	ret = 0;
out:
	btrfs_free_path(path);
	return ret;
}

/*
 * find_free_dev_extent - find free space in the specified device
 * @trans:	transaction handler
 * @device:	the device which we search the free space in
 * @num_bytes:	the size of the free space that we need
 * @start:	store the start of the free space.
 * @len:	the size of the free space. that we find, or the size of the max
 * 		free space if we don't find suitable free space
 *
 * this uses a pretty simple search, the expectation is that it is
 * called very infrequently and that a given device has a small number
 * of extents
 *
 * @start is used to store the start of the free space if we find. But if we
 * don't find suitable free space, it will be used to store the start position
 * of the max free space.
 *
 * @len is used to store the size of the free space that we find.
 * But if we don't find suitable free space, it is used to store the size of
 * the max free space.
 */
int find_free_dev_extent(struct btrfs_trans_handle *trans,
			 struct btrfs_device *device, u64 num_bytes,
			 u64 *start, u64 *len)
{
	struct btrfs_key key;
	struct btrfs_root *root = device->dev_root;
	struct btrfs_dev_extent *dev_extent;
	struct btrfs_path *path;
	u64 hole_size;
	u64 max_hole_start;
	u64 max_hole_size;
	u64 extent_end;
	u64 search_start;
	u64 search_end = device->total_bytes;
	int ret;
	int slot;
	struct extent_buffer *l;

	/* FIXME use last free of some kind */

	/* we don't want to overwrite the superblock on the drive,
	 * so we make sure to start at an offset of at least 1MB
	 */
	search_start = 1024 * 1024;

	if (root->fs_info->alloc_start + num_bytes <= search_end)
		search_start = max(root->fs_info->alloc_start, search_start);

	max_hole_start = search_start;
	max_hole_size = 0;

	if (search_start >= search_end) {
		ret = -ENOSPC;
		goto error;
	}

	path = btrfs_alloc_path();
	if (!path) {
		ret = -ENOMEM;
		goto error;
	}
	path->reada = 2;

	key.objectid = device->devid;
	key.offset = search_start;
	key.type = BTRFS_DEV_EXTENT_KEY;

	ret = btrfs_search_slot(trans, root, &key, path, 0, 0);
	if (ret < 0)
		goto out;
	if (ret > 0) {
		ret = btrfs_previous_item(root, path, key.objectid, key.type);
		if (ret < 0)
			goto out;
	}

	while (1) {
		l = path->nodes[0];
		slot = path->slots[0];
		if (slot >= btrfs_header_nritems(l)) {
			ret = btrfs_next_leaf(root, path);
			if (ret == 0)
				continue;
			if (ret < 0)
				goto out;

			break;
		}
		btrfs_item_key_to_cpu(l, &key, slot);

		if (key.objectid < device->devid)
			goto next;

		if (key.objectid > device->devid)
			break;

		if (btrfs_key_type(&key) != BTRFS_DEV_EXTENT_KEY)
			goto next;

		if (key.offset > search_start) {
			hole_size = key.offset - search_start;

			if (hole_size > max_hole_size) {
				max_hole_start = search_start;
				max_hole_size = hole_size;
			}

			/*
			 * If this free space is greater than which we need,
			 * it must be the max free space that we have found
			 * until now, so max_hole_start must point to the start
			 * of this free space and the length of this free space
			 * is stored in max_hole_size. Thus, we return
			 * max_hole_start and max_hole_size and go back to the
			 * caller.
			 */
			if (hole_size >= num_bytes) {
				ret = 0;
				goto out;
			}
		}

		dev_extent = btrfs_item_ptr(l, slot, struct btrfs_dev_extent);
		extent_end = key.offset + btrfs_dev_extent_length(l,
								  dev_extent);
		if (extent_end > search_start)
			search_start = extent_end;
next:
		path->slots[0]++;
		cond_resched();
	}

	hole_size = search_end- search_start;
	if (hole_size > max_hole_size) {
		max_hole_start = search_start;
		max_hole_size = hole_size;
	}

	/* See above. */
	if (hole_size < num_bytes)
		ret = -ENOSPC;
	else
		ret = 0;

out:
	btrfs_free_path(path);
error:
	*start = max_hole_start;
	if (len)
		*len = max_hole_size;
	return ret;
}

static int btrfs_free_dev_extent(struct btrfs_trans_handle *trans,
			  struct btrfs_device *device,
			  u64 start)
{
	int ret;
	struct btrfs_path *path;
	struct btrfs_root *root = device->dev_root;
	struct btrfs_key key;
	struct btrfs_key found_key;
	struct extent_buffer *leaf = NULL;
	struct btrfs_dev_extent *extent = NULL;

	path = btrfs_alloc_path();
	if (!path)
		return -ENOMEM;

	key.objectid = device->devid;
	key.offset = start;
	key.type = BTRFS_DEV_EXTENT_KEY;

	ret = btrfs_search_slot(trans, root, &key, path, -1, 1);
	if (ret > 0) {
		ret = btrfs_previous_item(root, path, key.objectid,
					  BTRFS_DEV_EXTENT_KEY);
		BUG_ON(ret);
		leaf = path->nodes[0];
		btrfs_item_key_to_cpu(leaf, &found_key, path->slots[0]);
		extent = btrfs_item_ptr(leaf, path->slots[0],
					struct btrfs_dev_extent);
		BUG_ON(found_key.offset > start || found_key.offset +
		       btrfs_dev_extent_length(leaf, extent) < start);
		ret = 0;
	} else if (ret == 0) {
		leaf = path->nodes[0];
		extent = btrfs_item_ptr(leaf, path->slots[0],
					struct btrfs_dev_extent);
	}
	BUG_ON(ret);

	if (device->bytes_used > 0)
		device->bytes_used -= btrfs_dev_extent_length(leaf, extent);
	ret = btrfs_del_item(trans, root, path);
	BUG_ON(ret);

	btrfs_free_path(path);
	return ret;
}

int btrfs_alloc_dev_extent(struct btrfs_trans_handle *trans,
			   struct btrfs_device *device,
			   u64 chunk_tree, u64 chunk_objectid,
			   u64 chunk_offset, u64 start, u64 num_bytes)
{
	int ret;
	struct btrfs_path *path;
	struct btrfs_root *root = device->dev_root;
	struct btrfs_dev_extent *extent;
	struct extent_buffer *leaf;
	struct btrfs_key key;

	WARN_ON(!device->in_fs_metadata);
	path = btrfs_alloc_path();
	if (!path)
		return -ENOMEM;

	key.objectid = device->devid;
	key.offset = start;
	key.type = BTRFS_DEV_EXTENT_KEY;
	ret = btrfs_insert_empty_item(trans, root, path, &key,
				      sizeof(*extent));
	BUG_ON(ret);

	leaf = path->nodes[0];
	extent = btrfs_item_ptr(leaf, path->slots[0],
				struct btrfs_dev_extent);
	btrfs_set_dev_extent_chunk_tree(leaf, extent, chunk_tree);
	btrfs_set_dev_extent_chunk_objectid(leaf, extent, chunk_objectid);
	btrfs_set_dev_extent_chunk_offset(leaf, extent, chunk_offset);

	write_extent_buffer(leaf, root->fs_info->chunk_tree_uuid,
		    (unsigned long)btrfs_dev_extent_chunk_tree_uuid(extent),
		    BTRFS_UUID_SIZE);

	btrfs_set_dev_extent_length(leaf, extent, num_bytes);
	btrfs_mark_buffer_dirty(leaf);
	btrfs_free_path(path);
	return ret;
}

static noinline int find_next_chunk(struct btrfs_root *root,
				    u64 objectid, u64 *offset)
{
	struct btrfs_path *path;
	int ret;
	struct btrfs_key key;
	struct btrfs_chunk *chunk;
	struct btrfs_key found_key;

	path = btrfs_alloc_path();
	BUG_ON(!path);

	key.objectid = objectid;
	key.offset = (u64)-1;
	key.type = BTRFS_CHUNK_ITEM_KEY;

	ret = btrfs_search_slot(NULL, root, &key, path, 0, 0);
	if (ret < 0)
		goto error;

	BUG_ON(ret == 0);

	ret = btrfs_previous_item(root, path, 0, BTRFS_CHUNK_ITEM_KEY);
	if (ret) {
		*offset = 0;
	} else {
		btrfs_item_key_to_cpu(path->nodes[0], &found_key,
				      path->slots[0]);
		if (found_key.objectid != objectid)
			*offset = 0;
		else {
			chunk = btrfs_item_ptr(path->nodes[0], path->slots[0],
					       struct btrfs_chunk);
			*offset = found_key.offset +
				btrfs_chunk_length(path->nodes[0], chunk);
		}
	}
	ret = 0;
error:
	btrfs_free_path(path);
	return ret;
}

static noinline int find_next_devid(struct btrfs_root *root, u64 *objectid)
{
	int ret;
	struct btrfs_key key;
	struct btrfs_key found_key;
	struct btrfs_path *path;

	root = root->fs_info->chunk_root;

	path = btrfs_alloc_path();
	if (!path)
		return -ENOMEM;

	key.objectid = BTRFS_DEV_ITEMS_OBJECTID;
	key.type = BTRFS_DEV_ITEM_KEY;
	key.offset = (u64)-1;

	ret = btrfs_search_slot(NULL, root, &key, path, 0, 0);
	if (ret < 0)
		goto error;

	BUG_ON(ret == 0);

	ret = btrfs_previous_item(root, path, BTRFS_DEV_ITEMS_OBJECTID,
				  BTRFS_DEV_ITEM_KEY);
	if (ret) {
		*objectid = 1;
	} else {
		btrfs_item_key_to_cpu(path->nodes[0], &found_key,
				      path->slots[0]);
		*objectid = found_key.offset + 1;
	}
	ret = 0;
error:
	btrfs_free_path(path);
	return ret;
}

/*
 * the device information is stored in the chunk root
 * the btrfs_device struct should be fully filled in
 */
int btrfs_add_device(struct btrfs_trans_handle *trans,
		     struct btrfs_root *root,
		     struct btrfs_device *device)
{
	int ret;
	struct btrfs_path *path;
	struct btrfs_dev_item *dev_item;
	struct extent_buffer *leaf;
	struct btrfs_key key;
	unsigned long ptr;

	root = root->fs_info->chunk_root;

	path = btrfs_alloc_path();
	if (!path)
		return -ENOMEM;

	key.objectid = BTRFS_DEV_ITEMS_OBJECTID;
	key.type = BTRFS_DEV_ITEM_KEY;
	key.offset = device->devid;

	ret = btrfs_insert_empty_item(trans, root, path, &key,
				      sizeof(*dev_item));
	if (ret)
		goto out;

	leaf = path->nodes[0];
	dev_item = btrfs_item_ptr(leaf, path->slots[0], struct btrfs_dev_item);

	btrfs_set_device_id(leaf, dev_item, device->devid);
	btrfs_set_device_generation(leaf, dev_item, 0);
	btrfs_set_device_type(leaf, dev_item, device->type);
	btrfs_set_device_io_align(leaf, dev_item, device->io_align);
	btrfs_set_device_io_width(leaf, dev_item, device->io_width);
	btrfs_set_device_sector_size(leaf, dev_item, device->sector_size);
	btrfs_set_device_total_bytes(leaf, dev_item, device->total_bytes);
	btrfs_set_device_bytes_used(leaf, dev_item, device->bytes_used);
	btrfs_set_device_group(leaf, dev_item, 0);
	btrfs_set_device_seek_speed(leaf, dev_item, 0);
	btrfs_set_device_bandwidth(leaf, dev_item, 0);
	btrfs_set_device_start_offset(leaf, dev_item, 0);

	ptr = (unsigned long)btrfs_device_uuid(dev_item);
	write_extent_buffer(leaf, device->uuid, ptr, BTRFS_UUID_SIZE);
	ptr = (unsigned long)btrfs_device_fsid(dev_item);
	write_extent_buffer(leaf, root->fs_info->fsid, ptr, BTRFS_UUID_SIZE);
	btrfs_mark_buffer_dirty(leaf);

	ret = 0;
out:
	btrfs_free_path(path);
	return ret;
}

static int btrfs_rm_dev_item(struct btrfs_root *root,
			     struct btrfs_device *device)
{
	int ret;
	struct btrfs_path *path;
	struct btrfs_key key;
	struct btrfs_trans_handle *trans;

	root = root->fs_info->chunk_root;

	path = btrfs_alloc_path();
	if (!path)
		return -ENOMEM;

	trans = btrfs_start_transaction(root, 0);
	if (IS_ERR(trans)) {
		btrfs_free_path(path);
		return PTR_ERR(trans);
	}
	key.objectid = BTRFS_DEV_ITEMS_OBJECTID;
	key.type = BTRFS_DEV_ITEM_KEY;
	key.offset = device->devid;
	lock_chunks(root);

	ret = btrfs_search_slot(trans, root, &key, path, -1, 1);
	if (ret < 0)
		goto out;

	if (ret > 0) {
		ret = -ENOENT;
		goto out;
	}

	ret = btrfs_del_item(trans, root, path);
	if (ret)
		goto out;
out:
	btrfs_free_path(path);
	unlock_chunks(root);
	btrfs_commit_transaction(trans, root);
	return ret;
}

int btrfs_rm_device(struct btrfs_root *root, char *device_path)
{
	struct btrfs_device *device;
	struct btrfs_device *next_device;
	struct block_device *bdev;
	struct buffer_head *bh = NULL;
	struct btrfs_super_block *disk_super;
	u64 all_avail;
	u64 devid;
	u64 num_devices;
	u8 *dev_uuid;
	int ret = 0;

	mutex_lock(&uuid_mutex);
	mutex_lock(&root->fs_info->volume_mutex);

	all_avail = root->fs_info->avail_data_alloc_bits |
		root->fs_info->avail_system_alloc_bits |
		root->fs_info->avail_metadata_alloc_bits;

	if ((all_avail & BTRFS_BLOCK_GROUP_RAID10) &&
	    root->fs_info->fs_devices->num_devices <= 4) {
		printk(KERN_ERR "btrfs: unable to go below four devices "
		       "on raid10\n");
		ret = -EINVAL;
		goto out;
	}

	if ((all_avail & BTRFS_BLOCK_GROUP_RAID1) &&
	    root->fs_info->fs_devices->num_devices <= 2) {
		printk(KERN_ERR "btrfs: unable to go below two "
		       "devices on raid1\n");
		ret = -EINVAL;
		goto out;
	}

	if (strcmp(device_path, "missing") == 0) {
		struct list_head *devices;
		struct btrfs_device *tmp;

		device = NULL;
		devices = &root->fs_info->fs_devices->devices;
		mutex_lock(&root->fs_info->fs_devices->device_list_mutex);
		list_for_each_entry(tmp, devices, dev_list) {
			if (tmp->in_fs_metadata && !tmp->bdev) {
				device = tmp;
				break;
			}
		}
		mutex_unlock(&root->fs_info->fs_devices->device_list_mutex);
		bdev = NULL;
		bh = NULL;
		disk_super = NULL;
		if (!device) {
			printk(KERN_ERR "btrfs: no missing devices found to "
			       "remove\n");
			goto out;
		}
	} else {
		bdev = blkdev_get_by_path(device_path, FMODE_READ | FMODE_EXCL,
					  root->fs_info->bdev_holder);
		if (IS_ERR(bdev)) {
			ret = PTR_ERR(bdev);
			goto out;
		}

		set_blocksize(bdev, 4096);
		bh = btrfs_read_dev_super(bdev);
		if (!bh) {
			ret = -EINVAL;
			goto error_close;
		}
		disk_super = (struct btrfs_super_block *)bh->b_data;
		devid = btrfs_stack_device_id(&disk_super->dev_item);
		dev_uuid = disk_super->dev_item.uuid;
		device = btrfs_find_device(root, devid, dev_uuid,
					   disk_super->fsid);
		if (!device) {
			ret = -ENOENT;
			goto error_brelse;
		}
	}

	if (device->writeable && root->fs_info->fs_devices->rw_devices == 1) {
		printk(KERN_ERR "btrfs: unable to remove the only writeable "
		       "device\n");
		ret = -EINVAL;
		goto error_brelse;
	}

	if (device->writeable) {
		list_del_init(&device->dev_alloc_list);
		root->fs_info->fs_devices->rw_devices--;
	}

	ret = btrfs_shrink_device(device, 0);
	if (ret)
		goto error_undo;

	ret = btrfs_rm_dev_item(root->fs_info->chunk_root, device);
	if (ret)
		goto error_undo;

	device->in_fs_metadata = 0;

	/*
	 * the device list mutex makes sure that we don't change
	 * the device list while someone else is writing out all
	 * the device supers.
	 */
	mutex_lock(&root->fs_info->fs_devices->device_list_mutex);
	list_del_init(&device->dev_list);
	mutex_unlock(&root->fs_info->fs_devices->device_list_mutex);

	device->fs_devices->num_devices--;

	if (device->missing)
		root->fs_info->fs_devices->missing_devices--;

	next_device = list_entry(root->fs_info->fs_devices->devices.next,
				 struct btrfs_device, dev_list);
	if (device->bdev == root->fs_info->sb->s_bdev)
		root->fs_info->sb->s_bdev = next_device->bdev;
	if (device->bdev == root->fs_info->fs_devices->latest_bdev)
		root->fs_info->fs_devices->latest_bdev = next_device->bdev;

	if (device->bdev) {
		blkdev_put(device->bdev, device->mode);
		device->bdev = NULL;
		device->fs_devices->open_devices--;
	}

	num_devices = btrfs_super_num_devices(&root->fs_info->super_copy) - 1;
	btrfs_set_super_num_devices(&root->fs_info->super_copy, num_devices);

	if (device->fs_devices->open_devices == 0) {
		struct btrfs_fs_devices *fs_devices;
		fs_devices = root->fs_info->fs_devices;
		while (fs_devices) {
			if (fs_devices->seed == device->fs_devices)
				break;
			fs_devices = fs_devices->seed;
		}
		fs_devices->seed = device->fs_devices->seed;
		device->fs_devices->seed = NULL;
		__btrfs_close_devices(device->fs_devices);
		free_fs_devices(device->fs_devices);
	}

	/*
	 * at this point, the device is zero sized.  We want to
	 * remove it from the devices list and zero out the old super
	 */
	if (device->writeable) {
		/* make sure this device isn't detected as part of
		 * the FS anymore
		 */
		memset(&disk_super->magic, 0, sizeof(disk_super->magic));
		set_buffer_dirty(bh);
		sync_dirty_buffer(bh);
	}

	kfree(device->name);
	kfree(device);
	ret = 0;

error_brelse:
	brelse(bh);
error_close:
	if (bdev)
		blkdev_put(bdev, FMODE_READ | FMODE_EXCL);
out:
	mutex_unlock(&root->fs_info->volume_mutex);
	mutex_unlock(&uuid_mutex);
	return ret;
error_undo:
	if (device->writeable) {
		list_add(&device->dev_alloc_list,
			 &root->fs_info->fs_devices->alloc_list);
		root->fs_info->fs_devices->rw_devices++;
	}
	goto error_brelse;
}

/*
 * does all the dirty work required for changing file system's UUID.
 */
static int btrfs_prepare_sprout(struct btrfs_trans_handle *trans,
				struct btrfs_root *root)
{
	struct btrfs_fs_devices *fs_devices = root->fs_info->fs_devices;
	struct btrfs_fs_devices *old_devices;
	struct btrfs_fs_devices *seed_devices;
	struct btrfs_super_block *disk_super = &root->fs_info->super_copy;
	struct btrfs_device *device;
	u64 super_flags;

	BUG_ON(!mutex_is_locked(&uuid_mutex));
	if (!fs_devices->seeding)
		return -EINVAL;

	seed_devices = kzalloc(sizeof(*fs_devices), GFP_NOFS);
	if (!seed_devices)
		return -ENOMEM;

	old_devices = clone_fs_devices(fs_devices);
	if (IS_ERR(old_devices)) {
		kfree(seed_devices);
		return PTR_ERR(old_devices);
	}

	list_add(&old_devices->list, &fs_uuids);

	memcpy(seed_devices, fs_devices, sizeof(*seed_devices));
	seed_devices->opened = 1;
	INIT_LIST_HEAD(&seed_devices->devices);
	INIT_LIST_HEAD(&seed_devices->alloc_list);
	mutex_init(&seed_devices->device_list_mutex);
	list_splice_init(&fs_devices->devices, &seed_devices->devices);
	list_splice_init(&fs_devices->alloc_list, &seed_devices->alloc_list);
	list_for_each_entry(device, &seed_devices->devices, dev_list) {
		device->fs_devices = seed_devices;
	}

	fs_devices->seeding = 0;
	fs_devices->num_devices = 0;
	fs_devices->open_devices = 0;
	fs_devices->seed = seed_devices;

	generate_random_uuid(fs_devices->fsid);
	memcpy(root->fs_info->fsid, fs_devices->fsid, BTRFS_FSID_SIZE);
	memcpy(disk_super->fsid, fs_devices->fsid, BTRFS_FSID_SIZE);
	super_flags = btrfs_super_flags(disk_super) &
		      ~BTRFS_SUPER_FLAG_SEEDING;
	btrfs_set_super_flags(disk_super, super_flags);

	return 0;
}

/*
 * strore the expected generation for seed devices in device items.
 */
static int btrfs_finish_sprout(struct btrfs_trans_handle *trans,
			       struct btrfs_root *root)
{
	struct btrfs_path *path;
	struct extent_buffer *leaf;
	struct btrfs_dev_item *dev_item;
	struct btrfs_device *device;
	struct btrfs_key key;
	u8 fs_uuid[BTRFS_UUID_SIZE];
	u8 dev_uuid[BTRFS_UUID_SIZE];
	u64 devid;
	int ret;

	path = btrfs_alloc_path();
	if (!path)
		return -ENOMEM;

	root = root->fs_info->chunk_root;
	key.objectid = BTRFS_DEV_ITEMS_OBJECTID;
	key.offset = 0;
	key.type = BTRFS_DEV_ITEM_KEY;

	while (1) {
		ret = btrfs_search_slot(trans, root, &key, path, 0, 1);
		if (ret < 0)
			goto error;

		leaf = path->nodes[0];
next_slot:
		if (path->slots[0] >= btrfs_header_nritems(leaf)) {
			ret = btrfs_next_leaf(root, path);
			if (ret > 0)
				break;
			if (ret < 0)
				goto error;
			leaf = path->nodes[0];
			btrfs_item_key_to_cpu(leaf, &key, path->slots[0]);
			btrfs_release_path(root, path);
			continue;
		}

		btrfs_item_key_to_cpu(leaf, &key, path->slots[0]);
		if (key.objectid != BTRFS_DEV_ITEMS_OBJECTID ||
		    key.type != BTRFS_DEV_ITEM_KEY)
			break;

		dev_item = btrfs_item_ptr(leaf, path->slots[0],
					  struct btrfs_dev_item);
		devid = btrfs_device_id(leaf, dev_item);
		read_extent_buffer(leaf, dev_uuid,
				   (unsigned long)btrfs_device_uuid(dev_item),
				   BTRFS_UUID_SIZE);
		read_extent_buffer(leaf, fs_uuid,
				   (unsigned long)btrfs_device_fsid(dev_item),
				   BTRFS_UUID_SIZE);
		device = btrfs_find_device(root, devid, dev_uuid, fs_uuid);
		BUG_ON(!device);

		if (device->fs_devices->seeding) {
			btrfs_set_device_generation(leaf, dev_item,
						    device->generation);
			btrfs_mark_buffer_dirty(leaf);
		}

		path->slots[0]++;
		goto next_slot;
	}
	ret = 0;
error:
	btrfs_free_path(path);
	return ret;
}

int btrfs_init_new_device(struct btrfs_root *root, char *device_path)
{
	struct btrfs_trans_handle *trans;
	struct btrfs_device *device;
	struct block_device *bdev;
	struct list_head *devices;
	struct super_block *sb = root->fs_info->sb;
	u64 total_bytes;
	int seeding_dev = 0;
	int ret = 0;

	if ((sb->s_flags & MS_RDONLY) && !root->fs_info->fs_devices->seeding)
		return -EINVAL;

	bdev = blkdev_get_by_path(device_path, FMODE_EXCL,
				  root->fs_info->bdev_holder);
	if (IS_ERR(bdev))
		return PTR_ERR(bdev);

	if (root->fs_info->fs_devices->seeding) {
		seeding_dev = 1;
		down_write(&sb->s_umount);
		mutex_lock(&uuid_mutex);
	}

	filemap_write_and_wait(bdev->bd_inode->i_mapping);
	mutex_lock(&root->fs_info->volume_mutex);

	devices = &root->fs_info->fs_devices->devices;
	/*
	 * we have the volume lock, so we don't need the extra
	 * device list mutex while reading the list here.
	 */
	list_for_each_entry(device, devices, dev_list) {
		if (device->bdev == bdev) {
			ret = -EEXIST;
			goto error;
		}
	}

	device = kzalloc(sizeof(*device), GFP_NOFS);
	if (!device) {
		/* we can safely leave the fs_devices entry around */
		ret = -ENOMEM;
		goto error;
	}

	device->name = kstrdup(device_path, GFP_NOFS);
	if (!device->name) {
		kfree(device);
		ret = -ENOMEM;
		goto error;
	}

	ret = find_next_devid(root, &device->devid);
	if (ret) {
		kfree(device->name);
		kfree(device);
		goto error;
	}

	trans = btrfs_start_transaction(root, 0);
	if (IS_ERR(trans)) {
		kfree(device->name);
		kfree(device);
		ret = PTR_ERR(trans);
		goto error;
	}

	lock_chunks(root);

	device->writeable = 1;
	device->work.func = pending_bios_fn;
	generate_random_uuid(device->uuid);
	spin_lock_init(&device->io_lock);
	device->generation = trans->transid;
	device->io_width = root->sectorsize;
	device->io_align = root->sectorsize;
	device->sector_size = root->sectorsize;
	device->total_bytes = i_size_read(bdev->bd_inode);
	device->disk_total_bytes = device->total_bytes;
	device->dev_root = root->fs_info->dev_root;
	device->bdev = bdev;
	device->in_fs_metadata = 1;
	device->mode = FMODE_EXCL;
	set_blocksize(device->bdev, 4096);

	if (seeding_dev) {
		sb->s_flags &= ~MS_RDONLY;
		ret = btrfs_prepare_sprout(trans, root);
		BUG_ON(ret);
	}

	device->fs_devices = root->fs_info->fs_devices;

	/*
	 * we don't want write_supers to jump in here with our device
	 * half setup
	 */
	mutex_lock(&root->fs_info->fs_devices->device_list_mutex);
	list_add(&device->dev_list, &root->fs_info->fs_devices->devices);
	list_add(&device->dev_alloc_list,
		 &root->fs_info->fs_devices->alloc_list);
	root->fs_info->fs_devices->num_devices++;
	root->fs_info->fs_devices->open_devices++;
	root->fs_info->fs_devices->rw_devices++;
	root->fs_info->fs_devices->total_rw_bytes += device->total_bytes;

	if (!blk_queue_nonrot(bdev_get_queue(bdev)))
		root->fs_info->fs_devices->rotating = 1;

	total_bytes = btrfs_super_total_bytes(&root->fs_info->super_copy);
	btrfs_set_super_total_bytes(&root->fs_info->super_copy,
				    total_bytes + device->total_bytes);

	total_bytes = btrfs_super_num_devices(&root->fs_info->super_copy);
	btrfs_set_super_num_devices(&root->fs_info->super_copy,
				    total_bytes + 1);
	mutex_unlock(&root->fs_info->fs_devices->device_list_mutex);

	if (seeding_dev) {
		ret = init_first_rw_device(trans, root, device);
		BUG_ON(ret);
		ret = btrfs_finish_sprout(trans, root);
		BUG_ON(ret);
	} else {
		ret = btrfs_add_device(trans, root, device);
	}

	/*
	 * we've got more storage, clear any full flags on the space
	 * infos
	 */
	btrfs_clear_space_info_full(root->fs_info);

	unlock_chunks(root);
	btrfs_commit_transaction(trans, root);

	if (seeding_dev) {
		mutex_unlock(&uuid_mutex);
		up_write(&sb->s_umount);

		ret = btrfs_relocate_sys_chunks(root);
		BUG_ON(ret);
	}
out:
	mutex_unlock(&root->fs_info->volume_mutex);
	return ret;
error:
	blkdev_put(bdev, FMODE_EXCL);
	if (seeding_dev) {
		mutex_unlock(&uuid_mutex);
		up_write(&sb->s_umount);
	}
	goto out;
}

static noinline int btrfs_update_device(struct btrfs_trans_handle *trans,
					struct btrfs_device *device)
{
	int ret;
	struct btrfs_path *path;
	struct btrfs_root *root;
	struct btrfs_dev_item *dev_item;
	struct extent_buffer *leaf;
	struct btrfs_key key;

	root = device->dev_root->fs_info->chunk_root;

	path = btrfs_alloc_path();
	if (!path)
		return -ENOMEM;

	key.objectid = BTRFS_DEV_ITEMS_OBJECTID;
	key.type = BTRFS_DEV_ITEM_KEY;
	key.offset = device->devid;

	ret = btrfs_search_slot(trans, root, &key, path, 0, 1);
	if (ret < 0)
		goto out;

	if (ret > 0) {
		ret = -ENOENT;
		goto out;
	}

	leaf = path->nodes[0];
	dev_item = btrfs_item_ptr(leaf, path->slots[0], struct btrfs_dev_item);

	btrfs_set_device_id(leaf, dev_item, device->devid);
	btrfs_set_device_type(leaf, dev_item, device->type);
	btrfs_set_device_io_align(leaf, dev_item, device->io_align);
	btrfs_set_device_io_width(leaf, dev_item, device->io_width);
	btrfs_set_device_sector_size(leaf, dev_item, device->sector_size);
	btrfs_set_device_total_bytes(leaf, dev_item, device->disk_total_bytes);
	btrfs_set_device_bytes_used(leaf, dev_item, device->bytes_used);
	btrfs_mark_buffer_dirty(leaf);

out:
	btrfs_free_path(path);
	return ret;
}

static int __btrfs_grow_device(struct btrfs_trans_handle *trans,
		      struct btrfs_device *device, u64 new_size)
{
	struct btrfs_super_block *super_copy =
		&device->dev_root->fs_info->super_copy;
	u64 old_total = btrfs_super_total_bytes(super_copy);
	u64 diff = new_size - device->total_bytes;

	if (!device->writeable)
		return -EACCES;
	if (new_size <= device->total_bytes)
		return -EINVAL;

	btrfs_set_super_total_bytes(super_copy, old_total + diff);
	device->fs_devices->total_rw_bytes += diff;

	device->total_bytes = new_size;
	device->disk_total_bytes = new_size;
	btrfs_clear_space_info_full(device->dev_root->fs_info);

	return btrfs_update_device(trans, device);
}

int btrfs_grow_device(struct btrfs_trans_handle *trans,
		      struct btrfs_device *device, u64 new_size)
{
	int ret;
	lock_chunks(device->dev_root);
	ret = __btrfs_grow_device(trans, device, new_size);
	unlock_chunks(device->dev_root);
	return ret;
}

static int btrfs_free_chunk(struct btrfs_trans_handle *trans,
			    struct btrfs_root *root,
			    u64 chunk_tree, u64 chunk_objectid,
			    u64 chunk_offset)
{
	int ret;
	struct btrfs_path *path;
	struct btrfs_key key;

	root = root->fs_info->chunk_root;
	path = btrfs_alloc_path();
	if (!path)
		return -ENOMEM;

	key.objectid = chunk_objectid;
	key.offset = chunk_offset;
	key.type = BTRFS_CHUNK_ITEM_KEY;

	ret = btrfs_search_slot(trans, root, &key, path, -1, 1);
	BUG_ON(ret);

	ret = btrfs_del_item(trans, root, path);
	BUG_ON(ret);

	btrfs_free_path(path);
	return 0;
}

static int btrfs_del_sys_chunk(struct btrfs_root *root, u64 chunk_objectid, u64
			chunk_offset)
{
	struct btrfs_super_block *super_copy = &root->fs_info->super_copy;
	struct btrfs_disk_key *disk_key;
	struct btrfs_chunk *chunk;
	u8 *ptr;
	int ret = 0;
	u32 num_stripes;
	u32 array_size;
	u32 len = 0;
	u32 cur;
	struct btrfs_key key;

	array_size = btrfs_super_sys_array_size(super_copy);

	ptr = super_copy->sys_chunk_array;
	cur = 0;

	while (cur < array_size) {
		disk_key = (struct btrfs_disk_key *)ptr;
		btrfs_disk_key_to_cpu(&key, disk_key);

		len = sizeof(*disk_key);

		if (key.type == BTRFS_CHUNK_ITEM_KEY) {
			chunk = (struct btrfs_chunk *)(ptr + len);
			num_stripes = btrfs_stack_chunk_num_stripes(chunk);
			len += btrfs_chunk_item_size(num_stripes);
		} else {
			ret = -EIO;
			break;
		}
		if (key.objectid == chunk_objectid &&
		    key.offset == chunk_offset) {
			memmove(ptr, ptr + len, array_size - (cur + len));
			array_size -= len;
			btrfs_set_super_sys_array_size(super_copy, array_size);
		} else {
			ptr += len;
			cur += len;
		}
	}
	return ret;
}

static int btrfs_relocate_chunk(struct btrfs_root *root,
			 u64 chunk_tree, u64 chunk_objectid,
			 u64 chunk_offset)
{
	struct extent_map_tree *em_tree;
	struct btrfs_root *extent_root;
	struct btrfs_trans_handle *trans;
	struct extent_map *em;
	struct map_lookup *map;
	int ret;
	int i;

	root = root->fs_info->chunk_root;
	extent_root = root->fs_info->extent_root;
	em_tree = &root->fs_info->mapping_tree.map_tree;

	ret = btrfs_can_relocate(extent_root, chunk_offset);
	if (ret)
		return -ENOSPC;

	/* step one, relocate all the extents inside this chunk */
	ret = btrfs_relocate_block_group(extent_root, chunk_offset);
	if (ret)
		return ret;

	trans = btrfs_start_transaction(root, 0);
	BUG_ON(IS_ERR(trans));

	lock_chunks(root);

	/*
	 * step two, delete the device extents and the
	 * chunk tree entries
	 */
	read_lock(&em_tree->lock);
	em = lookup_extent_mapping(em_tree, chunk_offset, 1);
	read_unlock(&em_tree->lock);

	BUG_ON(em->start > chunk_offset ||
	       em->start + em->len < chunk_offset);
	map = (struct map_lookup *)em->bdev;

	for (i = 0; i < map->num_stripes; i++) {
		ret = btrfs_free_dev_extent(trans, map->stripes[i].dev,
					    map->stripes[i].physical);
		BUG_ON(ret);

		if (map->stripes[i].dev) {
			ret = btrfs_update_device(trans, map->stripes[i].dev);
			BUG_ON(ret);
		}
	}
	ret = btrfs_free_chunk(trans, root, chunk_tree, chunk_objectid,
			       chunk_offset);

	BUG_ON(ret);

	trace_btrfs_chunk_free(root, map, chunk_offset, em->len);

	if (map->type & BTRFS_BLOCK_GROUP_SYSTEM) {
		ret = btrfs_del_sys_chunk(root, chunk_objectid, chunk_offset);
		BUG_ON(ret);
	}

	ret = btrfs_remove_block_group(trans, extent_root, chunk_offset);
	BUG_ON(ret);

	write_lock(&em_tree->lock);
	remove_extent_mapping(em_tree, em);
	write_unlock(&em_tree->lock);

	kfree(map);
	em->bdev = NULL;

	/* once for the tree */
	free_extent_map(em);
	/* once for us */
	free_extent_map(em);

	unlock_chunks(root);
	btrfs_end_transaction(trans, root);
	return 0;
}

static int btrfs_relocate_sys_chunks(struct btrfs_root *root)
{
	struct btrfs_root *chunk_root = root->fs_info->chunk_root;
	struct btrfs_path *path;
	struct extent_buffer *leaf;
	struct btrfs_chunk *chunk;
	struct btrfs_key key;
	struct btrfs_key found_key;
	u64 chunk_tree = chunk_root->root_key.objectid;
	u64 chunk_type;
	bool retried = false;
	int failed = 0;
	int ret;

	path = btrfs_alloc_path();
	if (!path)
		return -ENOMEM;

again:
	key.objectid = BTRFS_FIRST_CHUNK_TREE_OBJECTID;
	key.offset = (u64)-1;
	key.type = BTRFS_CHUNK_ITEM_KEY;

	while (1) {
		ret = btrfs_search_slot(NULL, chunk_root, &key, path, 0, 0);
		if (ret < 0)
			goto error;
		BUG_ON(ret == 0);

		ret = btrfs_previous_item(chunk_root, path, key.objectid,
					  key.type);
		if (ret < 0)
			goto error;
		if (ret > 0)
			break;

		leaf = path->nodes[0];
		btrfs_item_key_to_cpu(leaf, &found_key, path->slots[0]);

		chunk = btrfs_item_ptr(leaf, path->slots[0],
				       struct btrfs_chunk);
		chunk_type = btrfs_chunk_type(leaf, chunk);
		btrfs_release_path(chunk_root, path);

		if (chunk_type & BTRFS_BLOCK_GROUP_SYSTEM) {
			ret = btrfs_relocate_chunk(chunk_root, chunk_tree,
						   found_key.objectid,
						   found_key.offset);
			if (ret == -ENOSPC)
				failed++;
			else if (ret)
				BUG();
		}

		if (found_key.offset == 0)
			break;
		key.offset = found_key.offset - 1;
	}
	ret = 0;
	if (failed && !retried) {
		failed = 0;
		retried = true;
		goto again;
	} else if (failed && retried) {
		WARN_ON(1);
		ret = -ENOSPC;
	}
error:
	btrfs_free_path(path);
	return ret;
}

static u64 div_factor(u64 num, int factor)
{
	if (factor == 10)
		return num;
	num *= factor;
	do_div(num, 10);
	return num;
}

int btrfs_balance(struct btrfs_root *dev_root)
{
	int ret;
	struct list_head *devices = &dev_root->fs_info->fs_devices->devices;
	struct btrfs_device *device;
	u64 old_size;
	u64 size_to_free;
	struct btrfs_path *path;
	struct btrfs_key key;
	struct btrfs_root *chunk_root = dev_root->fs_info->chunk_root;
	struct btrfs_trans_handle *trans;
	struct btrfs_key found_key;

	if (dev_root->fs_info->sb->s_flags & MS_RDONLY)
		return -EROFS;

	if (!capable(CAP_SYS_ADMIN))
		return -EPERM;

	mutex_lock(&dev_root->fs_info->volume_mutex);
	dev_root = dev_root->fs_info->dev_root;

	/* step one make some room on all the devices */
	list_for_each_entry(device, devices, dev_list) {
		old_size = device->total_bytes;
		size_to_free = div_factor(old_size, 1);
		size_to_free = min(size_to_free, (u64)1 * 1024 * 1024);
		if (!device->writeable ||
		    device->total_bytes - device->bytes_used > size_to_free)
			continue;

		ret = btrfs_shrink_device(device, old_size - size_to_free);
		if (ret == -ENOSPC)
			break;
		BUG_ON(ret);

		trans = btrfs_start_transaction(dev_root, 0);
		BUG_ON(IS_ERR(trans));

		ret = btrfs_grow_device(trans, device, old_size);
		BUG_ON(ret);

		btrfs_end_transaction(trans, dev_root);
	}

	/* step two, relocate all the chunks */
	path = btrfs_alloc_path();
	BUG_ON(!path);

	key.objectid = BTRFS_FIRST_CHUNK_TREE_OBJECTID;
	key.offset = (u64)-1;
	key.type = BTRFS_CHUNK_ITEM_KEY;

	while (1) {
		ret = btrfs_search_slot(NULL, chunk_root, &key, path, 0, 0);
		if (ret < 0)
			goto error;

		/*
		 * this shouldn't happen, it means the last relocate
		 * failed
		 */
		if (ret == 0)
			break;

		ret = btrfs_previous_item(chunk_root, path, 0,
					  BTRFS_CHUNK_ITEM_KEY);
		if (ret)
			break;

		btrfs_item_key_to_cpu(path->nodes[0], &found_key,
				      path->slots[0]);
		if (found_key.objectid != key.objectid)
			break;

		/* chunk zero is special */
		if (found_key.offset == 0)
			break;

		btrfs_release_path(chunk_root, path);
		ret = btrfs_relocate_chunk(chunk_root,
					   chunk_root->root_key.objectid,
					   found_key.objectid,
					   found_key.offset);
		BUG_ON(ret && ret != -ENOSPC);
		key.offset = found_key.offset - 1;
	}
	ret = 0;
error:
	btrfs_free_path(path);
	mutex_unlock(&dev_root->fs_info->volume_mutex);
	return ret;
}

/*
 * shrinking a device means finding all of the device extents past
 * the new size, and then following the back refs to the chunks.
 * The chunk relocation code actually frees the device extent
 */
int btrfs_shrink_device(struct btrfs_device *device, u64 new_size)
{
	struct btrfs_trans_handle *trans;
	struct btrfs_root *root = device->dev_root;
	struct btrfs_dev_extent *dev_extent = NULL;
	struct btrfs_path *path;
	u64 length;
	u64 chunk_tree;
	u64 chunk_objectid;
	u64 chunk_offset;
	int ret;
	int slot;
	int failed = 0;
	bool retried = false;
	struct extent_buffer *l;
	struct btrfs_key key;
	struct btrfs_super_block *super_copy = &root->fs_info->super_copy;
	u64 old_total = btrfs_super_total_bytes(super_copy);
	u64 old_size = device->total_bytes;
	u64 diff = device->total_bytes - new_size;

	if (new_size >= device->total_bytes)
		return -EINVAL;

	path = btrfs_alloc_path();
	if (!path)
		return -ENOMEM;

	path->reada = 2;

	lock_chunks(root);

	device->total_bytes = new_size;
	if (device->writeable)
		device->fs_devices->total_rw_bytes -= diff;
	unlock_chunks(root);

again:
	key.objectid = device->devid;
	key.offset = (u64)-1;
	key.type = BTRFS_DEV_EXTENT_KEY;

	while (1) {
		ret = btrfs_search_slot(NULL, root, &key, path, 0, 0);
		if (ret < 0)
			goto done;

		ret = btrfs_previous_item(root, path, 0, key.type);
		if (ret < 0)
			goto done;
		if (ret) {
			ret = 0;
			btrfs_release_path(root, path);
			break;
		}

		l = path->nodes[0];
		slot = path->slots[0];
		btrfs_item_key_to_cpu(l, &key, path->slots[0]);

		if (key.objectid != device->devid) {
			btrfs_release_path(root, path);
			break;
		}

		dev_extent = btrfs_item_ptr(l, slot, struct btrfs_dev_extent);
		length = btrfs_dev_extent_length(l, dev_extent);

		if (key.offset + length <= new_size) {
			btrfs_release_path(root, path);
			break;
		}

		chunk_tree = btrfs_dev_extent_chunk_tree(l, dev_extent);
		chunk_objectid = btrfs_dev_extent_chunk_objectid(l, dev_extent);
		chunk_offset = btrfs_dev_extent_chunk_offset(l, dev_extent);
		btrfs_release_path(root, path);

		ret = btrfs_relocate_chunk(root, chunk_tree, chunk_objectid,
					   chunk_offset);
		if (ret && ret != -ENOSPC)
			goto done;
		if (ret == -ENOSPC)
			failed++;
		key.offset -= 1;
	}

	if (failed && !retried) {
		failed = 0;
		retried = true;
		goto again;
	} else if (failed && retried) {
		ret = -ENOSPC;
		lock_chunks(root);

		device->total_bytes = old_size;
		if (device->writeable)
			device->fs_devices->total_rw_bytes += diff;
		unlock_chunks(root);
		goto done;
	}

	/* Shrinking succeeded, else we would be at "done". */
	trans = btrfs_start_transaction(root, 0);
	if (IS_ERR(trans)) {
		ret = PTR_ERR(trans);
		goto done;
	}

	lock_chunks(root);

	device->disk_total_bytes = new_size;
	/* Now btrfs_update_device() will change the on-disk size. */
	ret = btrfs_update_device(trans, device);
	if (ret) {
		unlock_chunks(root);
		btrfs_end_transaction(trans, root);
		goto done;
	}
	WARN_ON(diff > old_total);
	btrfs_set_super_total_bytes(super_copy, old_total - diff);
	unlock_chunks(root);
	btrfs_end_transaction(trans, root);
done:
	btrfs_free_path(path);
	return ret;
}

static int btrfs_add_system_chunk(struct btrfs_trans_handle *trans,
			   struct btrfs_root *root,
			   struct btrfs_key *key,
			   struct btrfs_chunk *chunk, int item_size)
{
	struct btrfs_super_block *super_copy = &root->fs_info->super_copy;
	struct btrfs_disk_key disk_key;
	u32 array_size;
	u8 *ptr;

	array_size = btrfs_super_sys_array_size(super_copy);
	if (array_size + item_size > BTRFS_SYSTEM_CHUNK_ARRAY_SIZE)
		return -EFBIG;

	ptr = super_copy->sys_chunk_array + array_size;
	btrfs_cpu_key_to_disk(&disk_key, key);
	memcpy(ptr, &disk_key, sizeof(disk_key));
	ptr += sizeof(disk_key);
	memcpy(ptr, chunk, item_size);
	item_size += sizeof(disk_key);
	btrfs_set_super_sys_array_size(super_copy, array_size + item_size);
	return 0;
}

static noinline u64 chunk_bytes_by_type(u64 type, u64 calc_size,
					int num_stripes, int sub_stripes)
{
	if (type & (BTRFS_BLOCK_GROUP_RAID1 | BTRFS_BLOCK_GROUP_DUP))
		return calc_size;
	else if (type & BTRFS_BLOCK_GROUP_RAID10)
		return calc_size * (num_stripes / sub_stripes);
	else
		return calc_size * num_stripes;
}

/* Used to sort the devices by max_avail(descending sort) */
int btrfs_cmp_device_free_bytes(const void *dev_info1, const void *dev_info2)
{
	if (((struct btrfs_device_info *)dev_info1)->max_avail >
	    ((struct btrfs_device_info *)dev_info2)->max_avail)
		return -1;
	else if (((struct btrfs_device_info *)dev_info1)->max_avail <
		 ((struct btrfs_device_info *)dev_info2)->max_avail)
		return 1;
	else
		return 0;
}

static int __btrfs_calc_nstripes(struct btrfs_fs_devices *fs_devices, u64 type,
				 int *num_stripes, int *min_stripes,
				 int *sub_stripes)
{
	*num_stripes = 1;
	*min_stripes = 1;
	*sub_stripes = 0;

	if (type & (BTRFS_BLOCK_GROUP_RAID0)) {
		*num_stripes = fs_devices->rw_devices;
		*min_stripes = 2;
	}
	if (type & (BTRFS_BLOCK_GROUP_DUP)) {
		*num_stripes = 2;
		*min_stripes = 2;
	}
	if (type & (BTRFS_BLOCK_GROUP_RAID1)) {
		if (fs_devices->rw_devices < 2)
			return -ENOSPC;
		*num_stripes = 2;
		*min_stripes = 2;
	}
	if (type & (BTRFS_BLOCK_GROUP_RAID10)) {
		*num_stripes = fs_devices->rw_devices;
		if (*num_stripes < 4)
			return -ENOSPC;
		*num_stripes &= ~(u32)1;
		*sub_stripes = 2;
		*min_stripes = 4;
	}

	return 0;
}

static u64 __btrfs_calc_stripe_size(struct btrfs_fs_devices *fs_devices,
				    u64 proposed_size, u64 type,
				    int num_stripes, int small_stripe)
{
	int min_stripe_size = 1 * 1024 * 1024;
	u64 calc_size = proposed_size;
	u64 max_chunk_size = calc_size;
	int ncopies = 1;

	if (type & (BTRFS_BLOCK_GROUP_RAID1 |
		    BTRFS_BLOCK_GROUP_DUP |
		    BTRFS_BLOCK_GROUP_RAID10))
		ncopies = 2;

	if (type & BTRFS_BLOCK_GROUP_DATA) {
		max_chunk_size = 10 * calc_size;
		min_stripe_size = 64 * 1024 * 1024;
	} else if (type & BTRFS_BLOCK_GROUP_METADATA) {
		max_chunk_size = 256 * 1024 * 1024;
		min_stripe_size = 32 * 1024 * 1024;
	} else if (type & BTRFS_BLOCK_GROUP_SYSTEM) {
		calc_size = 8 * 1024 * 1024;
		max_chunk_size = calc_size * 2;
		min_stripe_size = 1 * 1024 * 1024;
	}

	/* we don't want a chunk larger than 10% of writeable space */
	max_chunk_size = min(div_factor(fs_devices->total_rw_bytes, 1),
			     max_chunk_size);

	if (calc_size * num_stripes > max_chunk_size * ncopies) {
		calc_size = max_chunk_size * ncopies;
		do_div(calc_size, num_stripes);
		do_div(calc_size, BTRFS_STRIPE_LEN);
		calc_size *= BTRFS_STRIPE_LEN;
	}

	/* we don't want tiny stripes */
	if (!small_stripe)
		calc_size = max_t(u64, min_stripe_size, calc_size);

	/*
	 * we're about to do_div by the BTRFS_STRIPE_LEN so lets make sure
	 * we end up with something bigger than a stripe
	 */
	calc_size = max_t(u64, calc_size, BTRFS_STRIPE_LEN);

	do_div(calc_size, BTRFS_STRIPE_LEN);
	calc_size *= BTRFS_STRIPE_LEN;

	return calc_size;
}

static struct map_lookup *__shrink_map_lookup_stripes(struct map_lookup *map,
						      int num_stripes)
{
	struct map_lookup *new;
	size_t len = map_lookup_size(num_stripes);

	BUG_ON(map->num_stripes < num_stripes);

	if (map->num_stripes == num_stripes)
		return map;

	new = kmalloc(len, GFP_NOFS);
	if (!new) {
		/* just change map->num_stripes */
		map->num_stripes = num_stripes;
		return map;
	}

	memcpy(new, map, len);
	new->num_stripes = num_stripes;
	kfree(map);
	return new;
}

/*
 * helper to allocate device space from btrfs_device_info, in which we stored
 * max free space information of every device. It is used when we can not
 * allocate chunks by default size.
 *
 * By this helper, we can allocate a new chunk as larger as possible.
 */
static int __btrfs_alloc_tiny_space(struct btrfs_trans_handle *trans,
				    struct btrfs_fs_devices *fs_devices,
				    struct btrfs_device_info *devices,
				    int nr_device, u64 type,
				    struct map_lookup **map_lookup,
				    int min_stripes, u64 *stripe_size)
{
	int i, index, sort_again = 0;
	int min_devices = min_stripes;
	u64 max_avail, min_free;
	struct map_lookup *map = *map_lookup;
	int ret;

	if (nr_device < min_stripes)
		return -ENOSPC;

	btrfs_descending_sort_devices(devices, nr_device);

	max_avail = devices[0].max_avail;
	if (!max_avail)
		return -ENOSPC;

	for (i = 0; i < nr_device; i++) {
		/*
		 * if dev_offset = 0, it means the free space of this device
		 * is less than what we need, and we didn't search max avail
		 * extent on this device, so do it now.
		 */
		if (!devices[i].dev_offset) {
			ret = find_free_dev_extent(trans, devices[i].dev,
						   max_avail,
						   &devices[i].dev_offset,
						   &devices[i].max_avail);
			if (ret != 0 && ret != -ENOSPC)
				return ret;
			sort_again = 1;
		}
	}

	/* we update the max avail free extent of each devices, sort again */
	if (sort_again)
		btrfs_descending_sort_devices(devices, nr_device);

	if (type & BTRFS_BLOCK_GROUP_DUP)
		min_devices = 1;

	if (!devices[min_devices - 1].max_avail)
		return -ENOSPC;

	max_avail = devices[min_devices - 1].max_avail;
	if (type & BTRFS_BLOCK_GROUP_DUP)
		do_div(max_avail, 2);

	max_avail = __btrfs_calc_stripe_size(fs_devices, max_avail, type,
					     min_stripes, 1);
	if (type & BTRFS_BLOCK_GROUP_DUP)
		min_free = max_avail * 2;
	else
		min_free = max_avail;

	if (min_free > devices[min_devices - 1].max_avail)
		return -ENOSPC;

	map = __shrink_map_lookup_stripes(map, min_stripes);
	*stripe_size = max_avail;

	index = 0;
	for (i = 0; i < min_stripes; i++) {
		map->stripes[i].dev = devices[index].dev;
		map->stripes[i].physical = devices[index].dev_offset;
		if (type & BTRFS_BLOCK_GROUP_DUP) {
			i++;
			map->stripes[i].dev = devices[index].dev;
			map->stripes[i].physical = devices[index].dev_offset +
						   max_avail;
		}
		index++;
	}
	*map_lookup = map;

	return 0;
}

static int __btrfs_alloc_chunk(struct btrfs_trans_handle *trans,
			       struct btrfs_root *extent_root,
			       struct map_lookup **map_ret,
			       u64 *num_bytes, u64 *stripe_size,
			       u64 start, u64 type)
{
	struct btrfs_fs_info *info = extent_root->fs_info;
	struct btrfs_device *device = NULL;
	struct btrfs_fs_devices *fs_devices = info->fs_devices;
	struct list_head *cur;
	struct map_lookup *map;
	struct extent_map_tree *em_tree;
	struct extent_map *em;
	struct btrfs_device_info *devices_info;
	struct list_head private_devs;
	u64 calc_size = 1024 * 1024 * 1024;
	u64 min_free;
	u64 avail;
	u64 dev_offset;
	int num_stripes;
	int min_stripes;
	int sub_stripes;
	int min_devices;	/* the min number of devices we need */
	int i;
	int ret;
	int index;

	if ((type & BTRFS_BLOCK_GROUP_RAID1) &&
	    (type & BTRFS_BLOCK_GROUP_DUP)) {
		WARN_ON(1);
		type &= ~BTRFS_BLOCK_GROUP_DUP;
	}
	if (list_empty(&fs_devices->alloc_list))
		return -ENOSPC;

	ret = __btrfs_calc_nstripes(fs_devices, type, &num_stripes,
				    &min_stripes, &sub_stripes);
	if (ret)
		return ret;

	devices_info = kzalloc(sizeof(*devices_info) * fs_devices->rw_devices,
			       GFP_NOFS);
	if (!devices_info)
		return -ENOMEM;

	map = kmalloc(map_lookup_size(num_stripes), GFP_NOFS);
	if (!map) {
		ret = -ENOMEM;
		goto error;
	}
	map->num_stripes = num_stripes;

	cur = fs_devices->alloc_list.next;
	index = 0;
	i = 0;

	calc_size = __btrfs_calc_stripe_size(fs_devices, calc_size, type,
					     num_stripes, 0);

	if (type & BTRFS_BLOCK_GROUP_DUP) {
		min_free = calc_size * 2;
		min_devices = 1;
	} else {
		min_free = calc_size;
		min_devices = min_stripes;
	}

	INIT_LIST_HEAD(&private_devs);
	while (index < num_stripes) {
		device = list_entry(cur, struct btrfs_device, dev_alloc_list);
		BUG_ON(!device->writeable);
		if (device->total_bytes > device->bytes_used)
			avail = device->total_bytes - device->bytes_used;
		else
			avail = 0;
		cur = cur->next;

		if (device->in_fs_metadata && avail >= min_free) {
			ret = find_free_dev_extent(trans, device, min_free,
						   &devices_info[i].dev_offset,
						   &devices_info[i].max_avail);
			if (ret == 0) {
				list_move_tail(&device->dev_alloc_list,
					       &private_devs);
				map->stripes[index].dev = device;
				map->stripes[index].physical =
						devices_info[i].dev_offset;
				index++;
				if (type & BTRFS_BLOCK_GROUP_DUP) {
					map->stripes[index].dev = device;
					map->stripes[index].physical =
						devices_info[i].dev_offset +
						calc_size;
					index++;
				}
			} else if (ret != -ENOSPC)
				goto error;

			devices_info[i].dev = device;
			i++;
		} else if (device->in_fs_metadata &&
			   avail >= BTRFS_STRIPE_LEN) {
			devices_info[i].dev = device;
			devices_info[i].max_avail = avail;
			i++;
		}

		if (cur == &fs_devices->alloc_list)
			break;
	}

	list_splice(&private_devs, &fs_devices->alloc_list);
	if (index < num_stripes) {
		if (index >= min_stripes) {
			num_stripes = index;
			if (type & (BTRFS_BLOCK_GROUP_RAID10)) {
				num_stripes /= sub_stripes;
				num_stripes *= sub_stripes;
			}

			map = __shrink_map_lookup_stripes(map, num_stripes);
		} else if (i >= min_devices) {
			ret = __btrfs_alloc_tiny_space(trans, fs_devices,
						       devices_info, i, type,
						       &map, min_stripes,
						       &calc_size);
			if (ret)
				goto error;
		} else {
			ret = -ENOSPC;
			goto error;
		}
	}
	map->sector_size = extent_root->sectorsize;
	map->stripe_len = BTRFS_STRIPE_LEN;
	map->io_align = BTRFS_STRIPE_LEN;
	map->io_width = BTRFS_STRIPE_LEN;
	map->type = type;
	map->sub_stripes = sub_stripes;

	*map_ret = map;
	*stripe_size = calc_size;
	*num_bytes = chunk_bytes_by_type(type, calc_size,
					 map->num_stripes, sub_stripes);

	trace_btrfs_chunk_alloc(info->chunk_root, map, start, *num_bytes);

	em = alloc_extent_map(GFP_NOFS);
	if (!em) {
		ret = -ENOMEM;
		goto error;
	}
	em->bdev = (struct block_device *)map;
	em->start = start;
	em->len = *num_bytes;
	em->block_start = 0;
	em->block_len = em->len;

	em_tree = &extent_root->fs_info->mapping_tree.map_tree;
	write_lock(&em_tree->lock);
	ret = add_extent_mapping(em_tree, em);
	write_unlock(&em_tree->lock);
	BUG_ON(ret);
	free_extent_map(em);

	ret = btrfs_make_block_group(trans, extent_root, 0, type,
				     BTRFS_FIRST_CHUNK_TREE_OBJECTID,
				     start, *num_bytes);
	BUG_ON(ret);

	index = 0;
	while (index < map->num_stripes) {
		device = map->stripes[index].dev;
		dev_offset = map->stripes[index].physical;

		ret = btrfs_alloc_dev_extent(trans, device,
				info->chunk_root->root_key.objectid,
				BTRFS_FIRST_CHUNK_TREE_OBJECTID,
				start, dev_offset, calc_size);
		BUG_ON(ret);
		index++;
	}

	kfree(devices_info);
	return 0;

error:
	kfree(map);
	kfree(devices_info);
	return ret;
}

static int __finish_chunk_alloc(struct btrfs_trans_handle *trans,
				struct btrfs_root *extent_root,
				struct map_lookup *map, u64 chunk_offset,
				u64 chunk_size, u64 stripe_size)
{
	u64 dev_offset;
	struct btrfs_key key;
	struct btrfs_root *chunk_root = extent_root->fs_info->chunk_root;
	struct btrfs_device *device;
	struct btrfs_chunk *chunk;
	struct btrfs_stripe *stripe;
	size_t item_size = btrfs_chunk_item_size(map->num_stripes);
	int index = 0;
	int ret;

	chunk = kzalloc(item_size, GFP_NOFS);
	if (!chunk)
		return -ENOMEM;

	index = 0;
	while (index < map->num_stripes) {
		device = map->stripes[index].dev;
		device->bytes_used += stripe_size;
		ret = btrfs_update_device(trans, device);
		BUG_ON(ret);
		index++;
	}

	index = 0;
	stripe = &chunk->stripe;
	while (index < map->num_stripes) {
		device = map->stripes[index].dev;
		dev_offset = map->stripes[index].physical;

		btrfs_set_stack_stripe_devid(stripe, device->devid);
		btrfs_set_stack_stripe_offset(stripe, dev_offset);
		memcpy(stripe->dev_uuid, device->uuid, BTRFS_UUID_SIZE);
		stripe++;
		index++;
	}

	btrfs_set_stack_chunk_length(chunk, chunk_size);
	btrfs_set_stack_chunk_owner(chunk, extent_root->root_key.objectid);
	btrfs_set_stack_chunk_stripe_len(chunk, map->stripe_len);
	btrfs_set_stack_chunk_type(chunk, map->type);
	btrfs_set_stack_chunk_num_stripes(chunk, map->num_stripes);
	btrfs_set_stack_chunk_io_align(chunk, map->stripe_len);
	btrfs_set_stack_chunk_io_width(chunk, map->stripe_len);
	btrfs_set_stack_chunk_sector_size(chunk, extent_root->sectorsize);
	btrfs_set_stack_chunk_sub_stripes(chunk, map->sub_stripes);

	key.objectid = BTRFS_FIRST_CHUNK_TREE_OBJECTID;
	key.type = BTRFS_CHUNK_ITEM_KEY;
	key.offset = chunk_offset;

	ret = btrfs_insert_item(trans, chunk_root, &key, chunk, item_size);
	BUG_ON(ret);

	if (map->type & BTRFS_BLOCK_GROUP_SYSTEM) {
		ret = btrfs_add_system_chunk(trans, chunk_root, &key, chunk,
					     item_size);
		BUG_ON(ret);
	}

	kfree(chunk);
	return 0;
}

/*
 * Chunk allocation falls into two parts. The first part does works
 * that make the new allocated chunk useable, but not do any operation
 * that modifies the chunk tree. The second part does the works that
 * require modifying the chunk tree. This division is important for the
 * bootstrap process of adding storage to a seed btrfs.
 */
int btrfs_alloc_chunk(struct btrfs_trans_handle *trans,
		      struct btrfs_root *extent_root, u64 type)
{
	u64 chunk_offset;
	u64 chunk_size;
	u64 stripe_size;
	struct map_lookup *map;
	struct btrfs_root *chunk_root = extent_root->fs_info->chunk_root;
	int ret;

	ret = find_next_chunk(chunk_root, BTRFS_FIRST_CHUNK_TREE_OBJECTID,
			      &chunk_offset);
	if (ret)
		return ret;

	ret = __btrfs_alloc_chunk(trans, extent_root, &map, &chunk_size,
				  &stripe_size, chunk_offset, type);
	if (ret)
		return ret;

	ret = __finish_chunk_alloc(trans, extent_root, map, chunk_offset,
				   chunk_size, stripe_size);
	BUG_ON(ret);
	return 0;
}

static noinline int init_first_rw_device(struct btrfs_trans_handle *trans,
					 struct btrfs_root *root,
					 struct btrfs_device *device)
{
	u64 chunk_offset;
	u64 sys_chunk_offset;
	u64 chunk_size;
	u64 sys_chunk_size;
	u64 stripe_size;
	u64 sys_stripe_size;
	u64 alloc_profile;
	struct map_lookup *map;
	struct map_lookup *sys_map;
	struct btrfs_fs_info *fs_info = root->fs_info;
	struct btrfs_root *extent_root = fs_info->extent_root;
	int ret;

	ret = find_next_chunk(fs_info->chunk_root,
			      BTRFS_FIRST_CHUNK_TREE_OBJECTID, &chunk_offset);
	BUG_ON(ret);

	alloc_profile = BTRFS_BLOCK_GROUP_METADATA |
			(fs_info->metadata_alloc_profile &
			 fs_info->avail_metadata_alloc_bits);
	alloc_profile = btrfs_reduce_alloc_profile(root, alloc_profile);

	ret = __btrfs_alloc_chunk(trans, extent_root, &map, &chunk_size,
				  &stripe_size, chunk_offset, alloc_profile);
	BUG_ON(ret);

	sys_chunk_offset = chunk_offset + chunk_size;

	alloc_profile = BTRFS_BLOCK_GROUP_SYSTEM |
			(fs_info->system_alloc_profile &
			 fs_info->avail_system_alloc_bits);
	alloc_profile = btrfs_reduce_alloc_profile(root, alloc_profile);

	ret = __btrfs_alloc_chunk(trans, extent_root, &sys_map,
				  &sys_chunk_size, &sys_stripe_size,
				  sys_chunk_offset, alloc_profile);
	BUG_ON(ret);

	ret = btrfs_add_device(trans, fs_info->chunk_root, device);
	BUG_ON(ret);

	/*
	 * Modifying chunk tree needs allocating new blocks from both
	 * system block group and metadata block group. So we only can
	 * do operations require modifying the chunk tree after both
	 * block groups were created.
	 */
	ret = __finish_chunk_alloc(trans, extent_root, map, chunk_offset,
				   chunk_size, stripe_size);
	BUG_ON(ret);

	ret = __finish_chunk_alloc(trans, extent_root, sys_map,
				   sys_chunk_offset, sys_chunk_size,
				   sys_stripe_size);
	BUG_ON(ret);
	return 0;
}

int btrfs_chunk_readonly(struct btrfs_root *root, u64 chunk_offset)
{
	struct extent_map *em;
	struct map_lookup *map;
	struct btrfs_mapping_tree *map_tree = &root->fs_info->mapping_tree;
	int readonly = 0;
	int i;

	read_lock(&map_tree->map_tree.lock);
	em = lookup_extent_mapping(&map_tree->map_tree, chunk_offset, 1);
	read_unlock(&map_tree->map_tree.lock);
	if (!em)
		return 1;

	if (btrfs_test_opt(root, DEGRADED)) {
		free_extent_map(em);
		return 0;
	}

	map = (struct map_lookup *)em->bdev;
	for (i = 0; i < map->num_stripes; i++) {
		if (!map->stripes[i].dev->writeable) {
			readonly = 1;
			break;
		}
	}
	free_extent_map(em);
	return readonly;
}

void btrfs_mapping_init(struct btrfs_mapping_tree *tree)
{
	extent_map_tree_init(&tree->map_tree, GFP_NOFS);
}

void btrfs_mapping_tree_free(struct btrfs_mapping_tree *tree)
{
	struct extent_map *em;

	while (1) {
		write_lock(&tree->map_tree.lock);
		em = lookup_extent_mapping(&tree->map_tree, 0, (u64)-1);
		if (em)
			remove_extent_mapping(&tree->map_tree, em);
		write_unlock(&tree->map_tree.lock);
		if (!em)
			break;
		kfree(em->bdev);
		/* once for us */
		free_extent_map(em);
		/* once for the tree */
		free_extent_map(em);
	}
}

int btrfs_num_copies(struct btrfs_mapping_tree *map_tree, u64 logical, u64 len)
{
	struct extent_map *em;
	struct map_lookup *map;
	struct extent_map_tree *em_tree = &map_tree->map_tree;
	int ret;

	read_lock(&em_tree->lock);
	em = lookup_extent_mapping(em_tree, logical, len);
	read_unlock(&em_tree->lock);
	BUG_ON(!em);

	BUG_ON(em->start > logical || em->start + em->len < logical);
	map = (struct map_lookup *)em->bdev;
	if (map->type & (BTRFS_BLOCK_GROUP_DUP | BTRFS_BLOCK_GROUP_RAID1))
		ret = map->num_stripes;
	else if (map->type & BTRFS_BLOCK_GROUP_RAID10)
		ret = map->sub_stripes;
	else
		ret = 1;
	free_extent_map(em);
	return ret;
}

static int find_live_mirror(struct map_lookup *map, int first, int num,
			    int optimal)
{
	int i;
	if (map->stripes[optimal].dev->bdev)
		return optimal;
	for (i = first; i < first + num; i++) {
		if (map->stripes[i].dev->bdev)
			return i;
	}
	/* we couldn't find one that doesn't fail.  Just return something
	 * and the io error handling code will clean up eventually
	 */
	return optimal;
}

static int __btrfs_map_block(struct btrfs_mapping_tree *map_tree, int rw,
			     u64 logical, u64 *length,
			     struct btrfs_multi_bio **multi_ret,
			     int mirror_num)
{
	struct extent_map *em;
	struct map_lookup *map;
	struct extent_map_tree *em_tree = &map_tree->map_tree;
	u64 offset;
	u64 stripe_offset;
	u64 stripe_end_offset;
	u64 stripe_nr;
	u64 stripe_nr_orig;
	u64 stripe_nr_end;
	int stripes_allocated = 8;
	int stripes_required = 1;
	int stripe_index;
	int i;
	int num_stripes;
	int max_errors = 0;
	struct btrfs_multi_bio *multi = NULL;

	if (multi_ret && !(rw & (REQ_WRITE | REQ_DISCARD)))
		stripes_allocated = 1;
again:
	if (multi_ret) {
		multi = kzalloc(btrfs_multi_bio_size(stripes_allocated),
				GFP_NOFS);
		if (!multi)
			return -ENOMEM;

		atomic_set(&multi->error, 0);
	}

	read_lock(&em_tree->lock);
	em = lookup_extent_mapping(em_tree, logical, *length);
	read_unlock(&em_tree->lock);

	if (!em) {
		printk(KERN_CRIT "unable to find logical %llu len %llu\n",
		       (unsigned long long)logical,
		       (unsigned long long)*length);
		BUG();
	}

	BUG_ON(em->start > logical || em->start + em->len < logical);
	map = (struct map_lookup *)em->bdev;
	offset = logical - em->start;

	if (mirror_num > map->num_stripes)
		mirror_num = 0;

	/* if our multi bio struct is too small, back off and try again */
	if (rw & REQ_WRITE) {
		if (map->type & (BTRFS_BLOCK_GROUP_RAID1 |
				 BTRFS_BLOCK_GROUP_DUP)) {
			stripes_required = map->num_stripes;
			max_errors = 1;
		} else if (map->type & BTRFS_BLOCK_GROUP_RAID10) {
			stripes_required = map->sub_stripes;
			max_errors = 1;
		}
	}
	if (rw & REQ_DISCARD) {
		if (map->type & (BTRFS_BLOCK_GROUP_RAID0 |
				 BTRFS_BLOCK_GROUP_RAID1 |
				 BTRFS_BLOCK_GROUP_DUP |
				 BTRFS_BLOCK_GROUP_RAID10)) {
			stripes_required = map->num_stripes;
		}
	}
	if (multi_ret && (rw & (REQ_WRITE | REQ_DISCARD)) &&
	    stripes_allocated < stripes_required) {
		stripes_allocated = map->num_stripes;
		free_extent_map(em);
		kfree(multi);
		goto again;
	}
	stripe_nr = offset;
	/*
	 * stripe_nr counts the total number of stripes we have to stride
	 * to get to this block
	 */
	do_div(stripe_nr, map->stripe_len);

	stripe_offset = stripe_nr * map->stripe_len;
	BUG_ON(offset < stripe_offset);

	/* stripe_offset is the offset of this block in its stripe*/
	stripe_offset = offset - stripe_offset;

	if (rw & REQ_DISCARD)
		*length = min_t(u64, em->len - offset, *length);
	else if (map->type & (BTRFS_BLOCK_GROUP_RAID0 |
			      BTRFS_BLOCK_GROUP_RAID1 |
			      BTRFS_BLOCK_GROUP_RAID10 |
			      BTRFS_BLOCK_GROUP_DUP)) {
		/* we limit the length of each bio to what fits in a stripe */
		*length = min_t(u64, em->len - offset,
				map->stripe_len - stripe_offset);
	} else {
		*length = em->len - offset;
	}

	if (!multi_ret)
		goto out;

	num_stripes = 1;
	stripe_index = 0;
<<<<<<< HEAD
	if (map->type & BTRFS_BLOCK_GROUP_RAID1) {
		if (rw & REQ_WRITE)
=======
	stripe_nr_orig = stripe_nr;
	stripe_nr_end = (offset + *length + map->stripe_len - 1) &
			(~(map->stripe_len - 1));
	do_div(stripe_nr_end, map->stripe_len);
	stripe_end_offset = stripe_nr_end * map->stripe_len -
			    (offset + *length);
	if (map->type & BTRFS_BLOCK_GROUP_RAID0) {
		if (rw & REQ_DISCARD)
			num_stripes = min_t(u64, map->num_stripes,
					    stripe_nr_end - stripe_nr_orig);
		stripe_index = do_div(stripe_nr, map->num_stripes);
	} else if (map->type & BTRFS_BLOCK_GROUP_RAID1) {
		if (rw & (REQ_WRITE | REQ_DISCARD))
>>>>>>> 00b317a4
			num_stripes = map->num_stripes;
		else if (mirror_num)
			stripe_index = mirror_num - 1;
		else {
			stripe_index = find_live_mirror(map, 0,
					    map->num_stripes,
					    current->pid % map->num_stripes);
		}

	} else if (map->type & BTRFS_BLOCK_GROUP_DUP) {
		if (rw & (REQ_WRITE | REQ_DISCARD))
			num_stripes = map->num_stripes;
		else if (mirror_num)
			stripe_index = mirror_num - 1;

	} else if (map->type & BTRFS_BLOCK_GROUP_RAID10) {
		int factor = map->num_stripes / map->sub_stripes;

		stripe_index = do_div(stripe_nr, factor);
		stripe_index *= map->sub_stripes;

		if (rw & REQ_WRITE)
			num_stripes = map->sub_stripes;
		else if (rw & REQ_DISCARD)
			num_stripes = min_t(u64, map->sub_stripes *
					    (stripe_nr_end - stripe_nr_orig),
					    map->num_stripes);
		else if (mirror_num)
			stripe_index += mirror_num - 1;
		else {
			stripe_index = find_live_mirror(map, stripe_index,
					      map->sub_stripes, stripe_index +
					      current->pid % map->sub_stripes);
		}
	} else {
		/*
		 * after this do_div call, stripe_nr is the number of stripes
		 * on this device we have to walk to find the data, and
		 * stripe_index is the number of our device in the stripe array
		 */
		stripe_index = do_div(stripe_nr, map->num_stripes);
	}
	BUG_ON(stripe_index >= map->num_stripes);

<<<<<<< HEAD
	for (i = 0; i < num_stripes; i++) {
		multi->stripes[i].physical =
			map->stripes[stripe_index].physical +
			stripe_offset + stripe_nr * map->stripe_len;
		multi->stripes[i].dev = map->stripes[stripe_index].dev;
		stripe_index++;
=======
	if (rw & REQ_DISCARD) {
		for (i = 0; i < num_stripes; i++) {
			multi->stripes[i].physical =
				map->stripes[stripe_index].physical +
				stripe_offset + stripe_nr * map->stripe_len;
			multi->stripes[i].dev = map->stripes[stripe_index].dev;

			if (map->type & BTRFS_BLOCK_GROUP_RAID0) {
				u64 stripes;
				u32 last_stripe = 0;
				int j;

				div_u64_rem(stripe_nr_end - 1,
					    map->num_stripes,
					    &last_stripe);

				for (j = 0; j < map->num_stripes; j++) {
					u32 test;

					div_u64_rem(stripe_nr_end - 1 - j,
						    map->num_stripes, &test);
					if (test == stripe_index)
						break;
				}
				stripes = stripe_nr_end - 1 - j;
				do_div(stripes, map->num_stripes);
				multi->stripes[i].length = map->stripe_len *
					(stripes - stripe_nr + 1);

				if (i == 0) {
					multi->stripes[i].length -=
						stripe_offset;
					stripe_offset = 0;
				}
				if (stripe_index == last_stripe)
					multi->stripes[i].length -=
						stripe_end_offset;
			} else if (map->type & BTRFS_BLOCK_GROUP_RAID10) {
				u64 stripes;
				int j;
				int factor = map->num_stripes /
					     map->sub_stripes;
				u32 last_stripe = 0;

				div_u64_rem(stripe_nr_end - 1,
					    factor, &last_stripe);
				last_stripe *= map->sub_stripes;

				for (j = 0; j < factor; j++) {
					u32 test;

					div_u64_rem(stripe_nr_end - 1 - j,
						    factor, &test);

					if (test ==
					    stripe_index / map->sub_stripes)
						break;
				}
				stripes = stripe_nr_end - 1 - j;
				do_div(stripes, factor);
				multi->stripes[i].length = map->stripe_len *
					(stripes - stripe_nr + 1);

				if (i < map->sub_stripes) {
					multi->stripes[i].length -=
						stripe_offset;
					if (i == map->sub_stripes - 1)
						stripe_offset = 0;
				}
				if (stripe_index >= last_stripe &&
				    stripe_index <= (last_stripe +
						     map->sub_stripes - 1)) {
					multi->stripes[i].length -=
						stripe_end_offset;
				}
			} else
				multi->stripes[i].length = *length;

			stripe_index++;
			if (stripe_index == map->num_stripes) {
				/* This could only happen for RAID0/10 */
				stripe_index = 0;
				stripe_nr++;
			}
		}
	} else {
		for (i = 0; i < num_stripes; i++) {
			multi->stripes[i].physical =
				map->stripes[stripe_index].physical +
				stripe_offset +
				stripe_nr * map->stripe_len;
			multi->stripes[i].dev =
				map->stripes[stripe_index].dev;
			stripe_index++;
		}
>>>>>>> 00b317a4
	}
	if (multi_ret) {
		*multi_ret = multi;
		multi->num_stripes = num_stripes;
		multi->max_errors = max_errors;
	}
out:
	free_extent_map(em);
	return 0;
}

int btrfs_map_block(struct btrfs_mapping_tree *map_tree, int rw,
		      u64 logical, u64 *length,
		      struct btrfs_multi_bio **multi_ret, int mirror_num)
{
	return __btrfs_map_block(map_tree, rw, logical, length, multi_ret,
				 mirror_num);
}

int btrfs_rmap_block(struct btrfs_mapping_tree *map_tree,
		     u64 chunk_start, u64 physical, u64 devid,
		     u64 **logical, int *naddrs, int *stripe_len)
{
	struct extent_map_tree *em_tree = &map_tree->map_tree;
	struct extent_map *em;
	struct map_lookup *map;
	u64 *buf;
	u64 bytenr;
	u64 length;
	u64 stripe_nr;
	int i, j, nr = 0;

	read_lock(&em_tree->lock);
	em = lookup_extent_mapping(em_tree, chunk_start, 1);
	read_unlock(&em_tree->lock);

	BUG_ON(!em || em->start != chunk_start);
	map = (struct map_lookup *)em->bdev;

	length = em->len;
	if (map->type & BTRFS_BLOCK_GROUP_RAID10)
		do_div(length, map->num_stripes / map->sub_stripes);
	else if (map->type & BTRFS_BLOCK_GROUP_RAID0)
		do_div(length, map->num_stripes);

	buf = kzalloc(sizeof(u64) * map->num_stripes, GFP_NOFS);
	BUG_ON(!buf);

	for (i = 0; i < map->num_stripes; i++) {
		if (devid && map->stripes[i].dev->devid != devid)
			continue;
		if (map->stripes[i].physical > physical ||
		    map->stripes[i].physical + length <= physical)
			continue;

		stripe_nr = physical - map->stripes[i].physical;
		do_div(stripe_nr, map->stripe_len);

		if (map->type & BTRFS_BLOCK_GROUP_RAID10) {
			stripe_nr = stripe_nr * map->num_stripes + i;
			do_div(stripe_nr, map->sub_stripes);
		} else if (map->type & BTRFS_BLOCK_GROUP_RAID0) {
			stripe_nr = stripe_nr * map->num_stripes + i;
		}
		bytenr = chunk_start + stripe_nr * map->stripe_len;
		WARN_ON(nr >= map->num_stripes);
		for (j = 0; j < nr; j++) {
			if (buf[j] == bytenr)
				break;
		}
		if (j == nr) {
			WARN_ON(nr >= map->num_stripes);
			buf[nr++] = bytenr;
		}
	}

	*logical = buf;
	*naddrs = nr;
	*stripe_len = map->stripe_len;

	free_extent_map(em);
	return 0;
}

static void end_bio_multi_stripe(struct bio *bio, int err)
{
	struct btrfs_multi_bio *multi = bio->bi_private;
	int is_orig_bio = 0;

	if (err)
		atomic_inc(&multi->error);

	if (bio == multi->orig_bio)
		is_orig_bio = 1;

	if (atomic_dec_and_test(&multi->stripes_pending)) {
		if (!is_orig_bio) {
			bio_put(bio);
			bio = multi->orig_bio;
		}
		bio->bi_private = multi->private;
		bio->bi_end_io = multi->end_io;
		/* only send an error to the higher layers if it is
		 * beyond the tolerance of the multi-bio
		 */
		if (atomic_read(&multi->error) > multi->max_errors) {
			err = -EIO;
		} else if (err) {
			/*
			 * this bio is actually up to date, we didn't
			 * go over the max number of errors
			 */
			set_bit(BIO_UPTODATE, &bio->bi_flags);
			err = 0;
		}
		kfree(multi);

		bio_endio(bio, err);
	} else if (!is_orig_bio) {
		bio_put(bio);
	}
}

struct async_sched {
	struct bio *bio;
	int rw;
	struct btrfs_fs_info *info;
	struct btrfs_work work;
};

/*
 * see run_scheduled_bios for a description of why bios are collected for
 * async submit.
 *
 * This will add one bio to the pending list for a device and make sure
 * the work struct is scheduled.
 */
static noinline int schedule_bio(struct btrfs_root *root,
				 struct btrfs_device *device,
				 int rw, struct bio *bio)
{
	int should_queue = 1;
	struct btrfs_pending_bios *pending_bios;

	/* don't bother with additional async steps for reads, right now */
	if (!(rw & REQ_WRITE)) {
		bio_get(bio);
		submit_bio(rw, bio);
		bio_put(bio);
		return 0;
	}

	/*
	 * nr_async_bios allows us to reliably return congestion to the
	 * higher layers.  Otherwise, the async bio makes it appear we have
	 * made progress against dirty pages when we've really just put it
	 * on a queue for later
	 */
	atomic_inc(&root->fs_info->nr_async_bios);
	WARN_ON(bio->bi_next);
	bio->bi_next = NULL;
	bio->bi_rw |= rw;

	spin_lock(&device->io_lock);
	if (bio->bi_rw & REQ_SYNC)
		pending_bios = &device->pending_sync_bios;
	else
		pending_bios = &device->pending_bios;

	if (pending_bios->tail)
		pending_bios->tail->bi_next = bio;

	pending_bios->tail = bio;
	if (!pending_bios->head)
		pending_bios->head = bio;
	if (device->running_pending)
		should_queue = 0;

	spin_unlock(&device->io_lock);

	if (should_queue)
		btrfs_queue_worker(&root->fs_info->submit_workers,
				   &device->work);
	return 0;
}

int btrfs_map_bio(struct btrfs_root *root, int rw, struct bio *bio,
		  int mirror_num, int async_submit)
{
	struct btrfs_mapping_tree *map_tree;
	struct btrfs_device *dev;
	struct bio *first_bio = bio;
	u64 logical = (u64)bio->bi_sector << 9;
	u64 length = 0;
	u64 map_length;
	struct btrfs_multi_bio *multi = NULL;
	int ret;
	int dev_nr = 0;
	int total_devs = 1;

	length = bio->bi_size;
	map_tree = &root->fs_info->mapping_tree;
	map_length = length;

	ret = btrfs_map_block(map_tree, rw, logical, &map_length, &multi,
			      mirror_num);
	BUG_ON(ret);

	total_devs = multi->num_stripes;
	if (map_length < length) {
		printk(KERN_CRIT "mapping failed logical %llu bio len %llu "
		       "len %llu\n", (unsigned long long)logical,
		       (unsigned long long)length,
		       (unsigned long long)map_length);
		BUG();
	}
	multi->end_io = first_bio->bi_end_io;
	multi->private = first_bio->bi_private;
	multi->orig_bio = first_bio;
	atomic_set(&multi->stripes_pending, multi->num_stripes);

	while (dev_nr < total_devs) {
		if (total_devs > 1) {
			if (dev_nr < total_devs - 1) {
				bio = bio_clone(first_bio, GFP_NOFS);
				BUG_ON(!bio);
			} else {
				bio = first_bio;
			}
			bio->bi_private = multi;
			bio->bi_end_io = end_bio_multi_stripe;
		}
		bio->bi_sector = multi->stripes[dev_nr].physical >> 9;
		dev = multi->stripes[dev_nr].dev;
		if (dev && dev->bdev && (rw != WRITE || dev->writeable)) {
			bio->bi_bdev = dev->bdev;
			if (async_submit)
				schedule_bio(root, dev, rw, bio);
			else
				submit_bio(rw, bio);
		} else {
			bio->bi_bdev = root->fs_info->fs_devices->latest_bdev;
			bio->bi_sector = logical >> 9;
			bio_endio(bio, -EIO);
		}
		dev_nr++;
	}
	if (total_devs == 1)
		kfree(multi);
	return 0;
}

struct btrfs_device *btrfs_find_device(struct btrfs_root *root, u64 devid,
				       u8 *uuid, u8 *fsid)
{
	struct btrfs_device *device;
	struct btrfs_fs_devices *cur_devices;

	cur_devices = root->fs_info->fs_devices;
	while (cur_devices) {
		if (!fsid ||
		    !memcmp(cur_devices->fsid, fsid, BTRFS_UUID_SIZE)) {
			device = __find_device(&cur_devices->devices,
					       devid, uuid);
			if (device)
				return device;
		}
		cur_devices = cur_devices->seed;
	}
	return NULL;
}

static struct btrfs_device *add_missing_dev(struct btrfs_root *root,
					    u64 devid, u8 *dev_uuid)
{
	struct btrfs_device *device;
	struct btrfs_fs_devices *fs_devices = root->fs_info->fs_devices;

	device = kzalloc(sizeof(*device), GFP_NOFS);
	if (!device)
		return NULL;
	list_add(&device->dev_list,
		 &fs_devices->devices);
	device->dev_root = root->fs_info->dev_root;
	device->devid = devid;
	device->work.func = pending_bios_fn;
	device->fs_devices = fs_devices;
	device->missing = 1;
	fs_devices->num_devices++;
	fs_devices->missing_devices++;
	spin_lock_init(&device->io_lock);
	INIT_LIST_HEAD(&device->dev_alloc_list);
	memcpy(device->uuid, dev_uuid, BTRFS_UUID_SIZE);
	return device;
}

static int read_one_chunk(struct btrfs_root *root, struct btrfs_key *key,
			  struct extent_buffer *leaf,
			  struct btrfs_chunk *chunk)
{
	struct btrfs_mapping_tree *map_tree = &root->fs_info->mapping_tree;
	struct map_lookup *map;
	struct extent_map *em;
	u64 logical;
	u64 length;
	u64 devid;
	u8 uuid[BTRFS_UUID_SIZE];
	int num_stripes;
	int ret;
	int i;

	logical = key->offset;
	length = btrfs_chunk_length(leaf, chunk);

	read_lock(&map_tree->map_tree.lock);
	em = lookup_extent_mapping(&map_tree->map_tree, logical, 1);
	read_unlock(&map_tree->map_tree.lock);

	/* already mapped? */
	if (em && em->start <= logical && em->start + em->len > logical) {
		free_extent_map(em);
		return 0;
	} else if (em) {
		free_extent_map(em);
	}

	em = alloc_extent_map(GFP_NOFS);
	if (!em)
		return -ENOMEM;
	num_stripes = btrfs_chunk_num_stripes(leaf, chunk);
	map = kmalloc(map_lookup_size(num_stripes), GFP_NOFS);
	if (!map) {
		free_extent_map(em);
		return -ENOMEM;
	}

	em->bdev = (struct block_device *)map;
	em->start = logical;
	em->len = length;
	em->block_start = 0;
	em->block_len = em->len;

	map->num_stripes = num_stripes;
	map->io_width = btrfs_chunk_io_width(leaf, chunk);
	map->io_align = btrfs_chunk_io_align(leaf, chunk);
	map->sector_size = btrfs_chunk_sector_size(leaf, chunk);
	map->stripe_len = btrfs_chunk_stripe_len(leaf, chunk);
	map->type = btrfs_chunk_type(leaf, chunk);
	map->sub_stripes = btrfs_chunk_sub_stripes(leaf, chunk);
	for (i = 0; i < num_stripes; i++) {
		map->stripes[i].physical =
			btrfs_stripe_offset_nr(leaf, chunk, i);
		devid = btrfs_stripe_devid_nr(leaf, chunk, i);
		read_extent_buffer(leaf, uuid, (unsigned long)
				   btrfs_stripe_dev_uuid_nr(chunk, i),
				   BTRFS_UUID_SIZE);
		map->stripes[i].dev = btrfs_find_device(root, devid, uuid,
							NULL);
		if (!map->stripes[i].dev && !btrfs_test_opt(root, DEGRADED)) {
			kfree(map);
			free_extent_map(em);
			return -EIO;
		}
		if (!map->stripes[i].dev) {
			map->stripes[i].dev =
				add_missing_dev(root, devid, uuid);
			if (!map->stripes[i].dev) {
				kfree(map);
				free_extent_map(em);
				return -EIO;
			}
		}
		map->stripes[i].dev->in_fs_metadata = 1;
	}

	write_lock(&map_tree->map_tree.lock);
	ret = add_extent_mapping(&map_tree->map_tree, em);
	write_unlock(&map_tree->map_tree.lock);
	BUG_ON(ret);
	free_extent_map(em);

	return 0;
}

static int fill_device_from_item(struct extent_buffer *leaf,
				 struct btrfs_dev_item *dev_item,
				 struct btrfs_device *device)
{
	unsigned long ptr;

	device->devid = btrfs_device_id(leaf, dev_item);
	device->disk_total_bytes = btrfs_device_total_bytes(leaf, dev_item);
	device->total_bytes = device->disk_total_bytes;
	device->bytes_used = btrfs_device_bytes_used(leaf, dev_item);
	device->type = btrfs_device_type(leaf, dev_item);
	device->io_align = btrfs_device_io_align(leaf, dev_item);
	device->io_width = btrfs_device_io_width(leaf, dev_item);
	device->sector_size = btrfs_device_sector_size(leaf, dev_item);

	ptr = (unsigned long)btrfs_device_uuid(dev_item);
	read_extent_buffer(leaf, device->uuid, ptr, BTRFS_UUID_SIZE);

	return 0;
}

static int open_seed_devices(struct btrfs_root *root, u8 *fsid)
{
	struct btrfs_fs_devices *fs_devices;
	int ret;

	mutex_lock(&uuid_mutex);

	fs_devices = root->fs_info->fs_devices->seed;
	while (fs_devices) {
		if (!memcmp(fs_devices->fsid, fsid, BTRFS_UUID_SIZE)) {
			ret = 0;
			goto out;
		}
		fs_devices = fs_devices->seed;
	}

	fs_devices = find_fsid(fsid);
	if (!fs_devices) {
		ret = -ENOENT;
		goto out;
	}

	fs_devices = clone_fs_devices(fs_devices);
	if (IS_ERR(fs_devices)) {
		ret = PTR_ERR(fs_devices);
		goto out;
	}

	ret = __btrfs_open_devices(fs_devices, FMODE_READ,
				   root->fs_info->bdev_holder);
	if (ret)
		goto out;

	if (!fs_devices->seeding) {
		__btrfs_close_devices(fs_devices);
		free_fs_devices(fs_devices);
		ret = -EINVAL;
		goto out;
	}

	fs_devices->seed = root->fs_info->fs_devices->seed;
	root->fs_info->fs_devices->seed = fs_devices;
out:
	mutex_unlock(&uuid_mutex);
	return ret;
}

static int read_one_dev(struct btrfs_root *root,
			struct extent_buffer *leaf,
			struct btrfs_dev_item *dev_item)
{
	struct btrfs_device *device;
	u64 devid;
	int ret;
	u8 fs_uuid[BTRFS_UUID_SIZE];
	u8 dev_uuid[BTRFS_UUID_SIZE];

	devid = btrfs_device_id(leaf, dev_item);
	read_extent_buffer(leaf, dev_uuid,
			   (unsigned long)btrfs_device_uuid(dev_item),
			   BTRFS_UUID_SIZE);
	read_extent_buffer(leaf, fs_uuid,
			   (unsigned long)btrfs_device_fsid(dev_item),
			   BTRFS_UUID_SIZE);

	if (memcmp(fs_uuid, root->fs_info->fsid, BTRFS_UUID_SIZE)) {
		ret = open_seed_devices(root, fs_uuid);
		if (ret && !btrfs_test_opt(root, DEGRADED))
			return ret;
	}

	device = btrfs_find_device(root, devid, dev_uuid, fs_uuid);
	if (!device || !device->bdev) {
		if (!btrfs_test_opt(root, DEGRADED))
			return -EIO;

		if (!device) {
			printk(KERN_WARNING "warning devid %llu missing\n",
			       (unsigned long long)devid);
			device = add_missing_dev(root, devid, dev_uuid);
			if (!device)
				return -ENOMEM;
		} else if (!device->missing) {
			/*
			 * this happens when a device that was properly setup
			 * in the device info lists suddenly goes bad.
			 * device->bdev is NULL, and so we have to set
			 * device->missing to one here
			 */
			root->fs_info->fs_devices->missing_devices++;
			device->missing = 1;
		}
	}

	if (device->fs_devices != root->fs_info->fs_devices) {
		BUG_ON(device->writeable);
		if (device->generation !=
		    btrfs_device_generation(leaf, dev_item))
			return -EINVAL;
	}

	fill_device_from_item(leaf, dev_item, device);
	device->dev_root = root->fs_info->dev_root;
	device->in_fs_metadata = 1;
	if (device->writeable)
		device->fs_devices->total_rw_bytes += device->total_bytes;
	ret = 0;
	return ret;
}

int btrfs_read_super_device(struct btrfs_root *root, struct extent_buffer *buf)
{
	struct btrfs_dev_item *dev_item;

	dev_item = (struct btrfs_dev_item *)offsetof(struct btrfs_super_block,
						     dev_item);
	return read_one_dev(root, buf, dev_item);
}

int btrfs_read_sys_array(struct btrfs_root *root)
{
	struct btrfs_super_block *super_copy = &root->fs_info->super_copy;
	struct extent_buffer *sb;
	struct btrfs_disk_key *disk_key;
	struct btrfs_chunk *chunk;
	u8 *ptr;
	unsigned long sb_ptr;
	int ret = 0;
	u32 num_stripes;
	u32 array_size;
	u32 len = 0;
	u32 cur;
	struct btrfs_key key;

	sb = btrfs_find_create_tree_block(root, BTRFS_SUPER_INFO_OFFSET,
					  BTRFS_SUPER_INFO_SIZE);
	if (!sb)
		return -ENOMEM;
	btrfs_set_buffer_uptodate(sb);
	btrfs_set_buffer_lockdep_class(sb, 0);

	write_extent_buffer(sb, super_copy, 0, BTRFS_SUPER_INFO_SIZE);
	array_size = btrfs_super_sys_array_size(super_copy);

	ptr = super_copy->sys_chunk_array;
	sb_ptr = offsetof(struct btrfs_super_block, sys_chunk_array);
	cur = 0;

	while (cur < array_size) {
		disk_key = (struct btrfs_disk_key *)ptr;
		btrfs_disk_key_to_cpu(&key, disk_key);

		len = sizeof(*disk_key); ptr += len;
		sb_ptr += len;
		cur += len;

		if (key.type == BTRFS_CHUNK_ITEM_KEY) {
			chunk = (struct btrfs_chunk *)sb_ptr;
			ret = read_one_chunk(root, &key, sb, chunk);
			if (ret)
				break;
			num_stripes = btrfs_chunk_num_stripes(sb, chunk);
			len = btrfs_chunk_item_size(num_stripes);
		} else {
			ret = -EIO;
			break;
		}
		ptr += len;
		sb_ptr += len;
		cur += len;
	}
	free_extent_buffer(sb);
	return ret;
}

int btrfs_read_chunk_tree(struct btrfs_root *root)
{
	struct btrfs_path *path;
	struct extent_buffer *leaf;
	struct btrfs_key key;
	struct btrfs_key found_key;
	int ret;
	int slot;

	root = root->fs_info->chunk_root;

	path = btrfs_alloc_path();
	if (!path)
		return -ENOMEM;

	/* first we search for all of the device items, and then we
	 * read in all of the chunk items.  This way we can create chunk
	 * mappings that reference all of the devices that are afound
	 */
	key.objectid = BTRFS_DEV_ITEMS_OBJECTID;
	key.offset = 0;
	key.type = 0;
again:
	ret = btrfs_search_slot(NULL, root, &key, path, 0, 0);
	if (ret < 0)
		goto error;
	while (1) {
		leaf = path->nodes[0];
		slot = path->slots[0];
		if (slot >= btrfs_header_nritems(leaf)) {
			ret = btrfs_next_leaf(root, path);
			if (ret == 0)
				continue;
			if (ret < 0)
				goto error;
			break;
		}
		btrfs_item_key_to_cpu(leaf, &found_key, slot);
		if (key.objectid == BTRFS_DEV_ITEMS_OBJECTID) {
			if (found_key.objectid != BTRFS_DEV_ITEMS_OBJECTID)
				break;
			if (found_key.type == BTRFS_DEV_ITEM_KEY) {
				struct btrfs_dev_item *dev_item;
				dev_item = btrfs_item_ptr(leaf, slot,
						  struct btrfs_dev_item);
				ret = read_one_dev(root, leaf, dev_item);
				if (ret)
					goto error;
			}
		} else if (found_key.type == BTRFS_CHUNK_ITEM_KEY) {
			struct btrfs_chunk *chunk;
			chunk = btrfs_item_ptr(leaf, slot, struct btrfs_chunk);
			ret = read_one_chunk(root, &found_key, leaf, chunk);
			if (ret)
				goto error;
		}
		path->slots[0]++;
	}
	if (key.objectid == BTRFS_DEV_ITEMS_OBJECTID) {
		key.objectid = 0;
		btrfs_release_path(root, path);
		goto again;
	}
	ret = 0;
error:
	btrfs_free_path(path);
	return ret;
}<|MERGE_RESOLUTION|>--- conflicted
+++ resolved
@@ -3011,10 +3011,6 @@
 
 	num_stripes = 1;
 	stripe_index = 0;
-<<<<<<< HEAD
-	if (map->type & BTRFS_BLOCK_GROUP_RAID1) {
-		if (rw & REQ_WRITE)
-=======
 	stripe_nr_orig = stripe_nr;
 	stripe_nr_end = (offset + *length + map->stripe_len - 1) &
 			(~(map->stripe_len - 1));
@@ -3028,7 +3024,6 @@
 		stripe_index = do_div(stripe_nr, map->num_stripes);
 	} else if (map->type & BTRFS_BLOCK_GROUP_RAID1) {
 		if (rw & (REQ_WRITE | REQ_DISCARD))
->>>>>>> 00b317a4
 			num_stripes = map->num_stripes;
 		else if (mirror_num)
 			stripe_index = mirror_num - 1;
@@ -3073,14 +3068,6 @@
 	}
 	BUG_ON(stripe_index >= map->num_stripes);
 
-<<<<<<< HEAD
-	for (i = 0; i < num_stripes; i++) {
-		multi->stripes[i].physical =
-			map->stripes[stripe_index].physical +
-			stripe_offset + stripe_nr * map->stripe_len;
-		multi->stripes[i].dev = map->stripes[stripe_index].dev;
-		stripe_index++;
-=======
 	if (rw & REQ_DISCARD) {
 		for (i = 0; i < num_stripes; i++) {
 			multi->stripes[i].physical =
@@ -3176,7 +3163,6 @@
 				map->stripes[stripe_index].dev;
 			stripe_index++;
 		}
->>>>>>> 00b317a4
 	}
 	if (multi_ret) {
 		*multi_ret = multi;
