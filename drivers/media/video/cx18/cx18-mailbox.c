--- conflicted
+++ resolved
@@ -83,11 +83,7 @@
 	API_ENTRY(CPU, CX18_CPU_DE_SET_MDL_ACK,			0),
 	API_ENTRY(CPU, CX18_CPU_DE_SET_MDL,			API_FAST),
 	API_ENTRY(CPU, CX18_APU_RESETAI,			API_FAST),
-<<<<<<< HEAD
-	API_ENTRY(CPU, CX18_CPU_DE_RELEASE_MDL,			0),
-=======
 	API_ENTRY(CPU, CX18_CPU_DE_RELEASE_MDL,			API_SLOW),
->>>>>>> c07f62e5
 	API_ENTRY(0, 0,						0),
 };
 
@@ -180,11 +176,7 @@
 
 	cx18_setup_page(cx, SCB_OFFSET);
 	cx18_write_sync(cx, mb->request, &ack_mb->ack);
-<<<<<<< HEAD
-	cx18_write_reg(cx, ack_irq, SW2_INT_SET);
-=======
 	cx18_write_reg_expect(cx, ack_irq, SW2_INT_SET, ack_irq, ack_irq);
->>>>>>> c07f62e5
 	return 0;
 }
 
@@ -233,11 +225,7 @@
 	}
 	if (info->flags & API_FAST)
 		timeout /= 2;
-<<<<<<< HEAD
-	cx18_write_reg(cx, irq, SW1_INT_SET);
-=======
 	cx18_write_reg_expect(cx, irq, SW1_INT_SET, irq, irq);
->>>>>>> c07f62e5
 
 	while (!sig && cx18_readl(cx, &mb->ack) != cx18_readl(cx, &mb->request)
 	       && cnt < 660) {
