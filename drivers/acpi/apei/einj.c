/*
 * APEI Error INJection support
 *
 * EINJ provides a hardware error injection mechanism, this is useful
 * for debugging and testing of other APEI and RAS features.
 *
 * For more information about EINJ, please refer to ACPI Specification
 * version 4.0, section 17.5.
 *
 * Copyright 2009-2010 Intel Corp.
 *   Author: Huang Ying <ying.huang@intel.com>
 *
 * This program is free software; you can redistribute it and/or
 * modify it under the terms of the GNU General Public License version
 * 2 as published by the Free Software Foundation.
 *
 * This program is distributed in the hope that it will be useful,
 * but WITHOUT ANY WARRANTY; without even the implied warranty of
 * MERCHANTABILITY or FITNESS FOR A PARTICULAR PURPOSE.  See the
 * GNU General Public License for more details.
 *
 * You should have received a copy of the GNU General Public License
 * along with this program; if not, write to the Free Software
 * Foundation, Inc., 59 Temple Place, Suite 330, Boston, MA  02111-1307  USA
 */

#include <linux/kernel.h>
#include <linux/module.h>
#include <linux/init.h>
#include <linux/io.h>
#include <linux/debugfs.h>
#include <linux/seq_file.h>
#include <linux/nmi.h>
#include <linux/delay.h>
#include <acpi/acpi.h>

#include "apei-internal.h"

#define EINJ_PFX "EINJ: "

#define SPIN_UNIT		100			/* 100ns */
/* Firmware should respond within 1 milliseconds */
#define FIRMWARE_TIMEOUT	(1 * NSEC_PER_MSEC)

/*
 * ACPI version 5 provides a SET_ERROR_TYPE_WITH_ADDRESS action.
 */
static int acpi5;

struct set_error_type_with_address {
	u32	type;
	u32	vendor_extension;
	u32	flags;
	u32	apicid;
	u64	memory_address;
	u64	memory_address_range;
	u32	pcie_sbdf;
};
enum {
	SETWA_FLAGS_APICID = 1,
	SETWA_FLAGS_MEM = 2,
	SETWA_FLAGS_PCIE_SBDF = 4,
};

/*
 * Vendor extensions for platform specific operations
 */
struct vendor_error_type_extension {
	u32	length;
	u32	pcie_sbdf;
	u16	vendor_id;
	u16	device_id;
	u8	rev_id;
	u8	reserved[3];
};

static u32 vendor_flags;
static struct debugfs_blob_wrapper vendor_blob;
static char vendor_dev[64];

/*
 * Some BIOSes allow parameters to the SET_ERROR_TYPE entries in the
 * EINJ table through an unpublished extension. Use with caution as
 * most will ignore the parameter and make their own choice of address
 * for error injection.  This extension is used only if
 * param_extension module parameter is specified.
 */
struct einj_parameter {
	u64 type;
	u64 reserved1;
	u64 reserved2;
	u64 param1;
	u64 param2;
};

#define EINJ_OP_BUSY			0x1
#define EINJ_STATUS_SUCCESS		0x0
#define EINJ_STATUS_FAIL		0x1
#define EINJ_STATUS_INVAL		0x2

#define EINJ_TAB_ENTRY(tab)						\
	((struct acpi_whea_header *)((char *)(tab) +			\
				    sizeof(struct acpi_table_einj)))

static bool param_extension;
module_param(param_extension, bool, 0);

static struct acpi_table_einj *einj_tab;

static struct apei_resources einj_resources;

static struct apei_exec_ins_type einj_ins_type[] = {
	[ACPI_EINJ_READ_REGISTER] = {
		.flags = APEI_EXEC_INS_ACCESS_REGISTER,
		.run   = apei_exec_read_register,
	},
	[ACPI_EINJ_READ_REGISTER_VALUE] = {
		.flags = APEI_EXEC_INS_ACCESS_REGISTER,
		.run   = apei_exec_read_register_value,
	},
	[ACPI_EINJ_WRITE_REGISTER] = {
		.flags = APEI_EXEC_INS_ACCESS_REGISTER,
		.run   = apei_exec_write_register,
	},
	[ACPI_EINJ_WRITE_REGISTER_VALUE] = {
		.flags = APEI_EXEC_INS_ACCESS_REGISTER,
		.run   = apei_exec_write_register_value,
	},
	[ACPI_EINJ_NOOP] = {
		.flags = 0,
		.run   = apei_exec_noop,
	},
};

/*
 * Prevent EINJ interpreter to run simultaneously, because the
 * corresponding firmware implementation may not work properly when
 * invoked simultaneously.
 */
static DEFINE_MUTEX(einj_mutex);

static void *einj_param;
<<<<<<< HEAD

#ifndef readq
static inline __u64 readq(volatile void __iomem *addr)
{
	return ((__u64)readl(addr+4) << 32) + readl(addr);
}
#endif

#ifndef writeq
static inline void writeq(__u64 val, volatile void __iomem *addr)
{
	writel(val, addr);
	writel(val >> 32, addr+4);
}
#endif
=======
>>>>>>> c16fa4f2

static void einj_exec_ctx_init(struct apei_exec_context *ctx)
{
	apei_exec_ctx_init(ctx, einj_ins_type, ARRAY_SIZE(einj_ins_type),
			   EINJ_TAB_ENTRY(einj_tab), einj_tab->entries);
}

static int __einj_get_available_error_type(u32 *type)
{
	struct apei_exec_context ctx;
	int rc;

	einj_exec_ctx_init(&ctx);
	rc = apei_exec_run(&ctx, ACPI_EINJ_GET_ERROR_TYPE);
	if (rc)
		return rc;
	*type = apei_exec_ctx_get_output(&ctx);

	return 0;
}

/* Get error injection capabilities of the platform */
static int einj_get_available_error_type(u32 *type)
{
	int rc;

	mutex_lock(&einj_mutex);
	rc = __einj_get_available_error_type(type);
	mutex_unlock(&einj_mutex);

	return rc;
}

static int einj_timedout(u64 *t)
{
	if ((s64)*t < SPIN_UNIT) {
		pr_warning(FW_WARN EINJ_PFX
			   "Firmware does not respond in time\n");
		return 1;
	}
	*t -= SPIN_UNIT;
	ndelay(SPIN_UNIT);
	touch_nmi_watchdog();
	return 0;
}

static void check_vendor_extension(u64 paddr,
				   struct set_error_type_with_address *v5param)
{
<<<<<<< HEAD
	int	offset = readl(&v5param->vendor_extension);
=======
	int	offset = v5param->vendor_extension;
>>>>>>> c16fa4f2
	struct	vendor_error_type_extension *v;
	u32	sbdf;

	if (!offset)
		return;
<<<<<<< HEAD
	v = ioremap(paddr + offset, sizeof(*v));
	if (!v)
		return;
	sbdf = readl(&v->pcie_sbdf);
	sprintf(vendor_dev, "%x:%x:%x.%x vendor_id=%x device_id=%x rev_id=%x\n",
		sbdf >> 24, (sbdf >> 16) & 0xff,
		(sbdf >> 11) & 0x1f, (sbdf >> 8) & 0x7,
		 readw(&v->vendor_id), readw(&v->device_id),
		readb(&v->rev_id));
	iounmap(v);
=======
	v = acpi_os_map_memory(paddr + offset, sizeof(*v));
	if (!v)
		return;
	sbdf = v->pcie_sbdf;
	sprintf(vendor_dev, "%x:%x:%x.%x vendor_id=%x device_id=%x rev_id=%x\n",
		sbdf >> 24, (sbdf >> 16) & 0xff,
		(sbdf >> 11) & 0x1f, (sbdf >> 8) & 0x7,
		 v->vendor_id, v->device_id, v->rev_id);
	acpi_os_unmap_memory(v, sizeof(*v));
>>>>>>> c16fa4f2
}

static void *einj_get_parameter_address(void)
{
	int i;
	u64 paddrv4 = 0, paddrv5 = 0;
	struct acpi_whea_header *entry;

	entry = EINJ_TAB_ENTRY(einj_tab);
	for (i = 0; i < einj_tab->entries; i++) {
		if (entry->action == ACPI_EINJ_SET_ERROR_TYPE &&
		    entry->instruction == ACPI_EINJ_WRITE_REGISTER &&
		    entry->register_region.space_id ==
		    ACPI_ADR_SPACE_SYSTEM_MEMORY)
			memcpy(&paddrv4, &entry->register_region.address,
			       sizeof(paddrv4));
		if (entry->action == ACPI_EINJ_SET_ERROR_TYPE_WITH_ADDRESS &&
		    entry->instruction == ACPI_EINJ_WRITE_REGISTER &&
		    entry->register_region.space_id ==
		    ACPI_ADR_SPACE_SYSTEM_MEMORY)
			memcpy(&paddrv5, &entry->register_region.address,
			       sizeof(paddrv5));
		entry++;
	}
	if (paddrv5) {
		struct set_error_type_with_address *v5param;

<<<<<<< HEAD
		v5param = ioremap(paddrv5, sizeof(*v5param));
=======
		v5param = acpi_os_map_memory(paddrv5, sizeof(*v5param));
>>>>>>> c16fa4f2
		if (v5param) {
			acpi5 = 1;
			check_vendor_extension(paddrv5, v5param);
			return v5param;
		}
	}
	if (paddrv4) {
		struct einj_parameter *v4param;

<<<<<<< HEAD
		v4param = ioremap(paddrv4, sizeof(*v4param));
		if (!v4param)
			return 0;
		if (readq(&v4param->reserved1) || readq(&v4param->reserved2)) {
			iounmap(v4param);
			return 0;
=======
		v4param = acpi_os_map_memory(paddrv4, sizeof(*v4param));
		if (!v4param)
			return NULL;
		if (v4param->reserved1 || v4param->reserved2) {
			acpi_os_unmap_memory(v4param, sizeof(*v4param));
			return NULL;
>>>>>>> c16fa4f2
		}
		return v4param;
	}

<<<<<<< HEAD
	return 0;
=======
	return NULL;
>>>>>>> c16fa4f2
}

/* do sanity check to trigger table */
static int einj_check_trigger_header(struct acpi_einj_trigger *trigger_tab)
{
	if (trigger_tab->header_size != sizeof(struct acpi_einj_trigger))
		return -EINVAL;
	if (trigger_tab->table_size > PAGE_SIZE ||
	    trigger_tab->table_size < trigger_tab->header_size)
		return -EINVAL;
	if (trigger_tab->entry_count !=
	    (trigger_tab->table_size - trigger_tab->header_size) /
	    sizeof(struct acpi_einj_entry))
		return -EINVAL;

	return 0;
}

static struct acpi_generic_address *einj_get_trigger_parameter_region(
	struct acpi_einj_trigger *trigger_tab, u64 param1, u64 param2)
{
	int i;
	struct acpi_whea_header *entry;

	entry = (struct acpi_whea_header *)
		((char *)trigger_tab + sizeof(struct acpi_einj_trigger));
	for (i = 0; i < trigger_tab->entry_count; i++) {
		if (entry->action == ACPI_EINJ_TRIGGER_ERROR &&
		entry->instruction == ACPI_EINJ_WRITE_REGISTER_VALUE &&
		entry->register_region.space_id ==
			ACPI_ADR_SPACE_SYSTEM_MEMORY &&
		(entry->register_region.address & param2) == (param1 & param2))
			return &entry->register_region;
		entry++;
	}

	return NULL;
}
/* Execute instructions in trigger error action table */
static int __einj_error_trigger(u64 trigger_paddr, u32 type,
				u64 param1, u64 param2)
{
	struct acpi_einj_trigger *trigger_tab = NULL;
	struct apei_exec_context trigger_ctx;
	struct apei_resources trigger_resources;
	struct acpi_whea_header *trigger_entry;
	struct resource *r;
	u32 table_size;
	int rc = -EIO;
	struct acpi_generic_address *trigger_param_region = NULL;

	r = request_mem_region(trigger_paddr, sizeof(*trigger_tab),
			       "APEI EINJ Trigger Table");
	if (!r) {
		pr_err(EINJ_PFX
	"Can not request [mem %#010llx-%#010llx] for Trigger table\n",
		       (unsigned long long)trigger_paddr,
		       (unsigned long long)trigger_paddr +
			    sizeof(*trigger_tab) - 1);
		goto out;
	}
	trigger_tab = ioremap_cache(trigger_paddr, sizeof(*trigger_tab));
	if (!trigger_tab) {
		pr_err(EINJ_PFX "Failed to map trigger table!\n");
		goto out_rel_header;
	}
	rc = einj_check_trigger_header(trigger_tab);
	if (rc) {
		pr_warning(FW_BUG EINJ_PFX
			   "The trigger error action table is invalid\n");
		goto out_rel_header;
	}

	/* No action structures in the TRIGGER_ERROR table, nothing to do */
	if (!trigger_tab->entry_count)
		goto out_rel_header;

	rc = -EIO;
	table_size = trigger_tab->table_size;
	r = request_mem_region(trigger_paddr + sizeof(*trigger_tab),
			       table_size - sizeof(*trigger_tab),
			       "APEI EINJ Trigger Table");
	if (!r) {
		pr_err(EINJ_PFX
"Can not request [mem %#010llx-%#010llx] for Trigger Table Entry\n",
		       (unsigned long long)trigger_paddr + sizeof(*trigger_tab),
		       (unsigned long long)trigger_paddr + table_size - 1);
		goto out_rel_header;
	}
	iounmap(trigger_tab);
	trigger_tab = ioremap_cache(trigger_paddr, table_size);
	if (!trigger_tab) {
		pr_err(EINJ_PFX "Failed to map trigger table!\n");
		goto out_rel_entry;
	}
	trigger_entry = (struct acpi_whea_header *)
		((char *)trigger_tab + sizeof(struct acpi_einj_trigger));
	apei_resources_init(&trigger_resources);
	apei_exec_ctx_init(&trigger_ctx, einj_ins_type,
			   ARRAY_SIZE(einj_ins_type),
			   trigger_entry, trigger_tab->entry_count);
	rc = apei_exec_collect_resources(&trigger_ctx, &trigger_resources);
	if (rc)
		goto out_fini;
	rc = apei_resources_sub(&trigger_resources, &einj_resources);
	if (rc)
		goto out_fini;
	/*
	 * Some firmware will access target address specified in
	 * param1 to trigger the error when injecting memory error.
	 * This will cause resource conflict with regular memory.  So
	 * remove it from trigger table resources.
	 */
	if (param_extension && (type & 0x0038) && param2) {
		struct apei_resources addr_resources;
		apei_resources_init(&addr_resources);
		trigger_param_region = einj_get_trigger_parameter_region(
			trigger_tab, param1, param2);
		if (trigger_param_region) {
			rc = apei_resources_add(&addr_resources,
				trigger_param_region->address,
				trigger_param_region->bit_width/8, true);
			if (rc)
				goto out_fini;
			rc = apei_resources_sub(&trigger_resources,
					&addr_resources);
		}
		apei_resources_fini(&addr_resources);
		if (rc)
			goto out_fini;
	}
	rc = apei_resources_request(&trigger_resources, "APEI EINJ Trigger");
	if (rc)
		goto out_fini;
	rc = apei_exec_pre_map_gars(&trigger_ctx);
	if (rc)
		goto out_release;

	rc = apei_exec_run(&trigger_ctx, ACPI_EINJ_TRIGGER_ERROR);

	apei_exec_post_unmap_gars(&trigger_ctx);
out_release:
	apei_resources_release(&trigger_resources);
out_fini:
	apei_resources_fini(&trigger_resources);
out_rel_entry:
	release_mem_region(trigger_paddr + sizeof(*trigger_tab),
			   table_size - sizeof(*trigger_tab));
out_rel_header:
	release_mem_region(trigger_paddr, sizeof(*trigger_tab));
out:
	if (trigger_tab)
		iounmap(trigger_tab);

	return rc;
}

static int __einj_error_inject(u32 type, u64 param1, u64 param2)
{
	struct apei_exec_context ctx;
	u64 val, trigger_paddr, timeout = FIRMWARE_TIMEOUT;
	int rc;

	einj_exec_ctx_init(&ctx);

	rc = apei_exec_run_optional(&ctx, ACPI_EINJ_BEGIN_OPERATION);
	if (rc)
		return rc;
	apei_exec_ctx_set_input(&ctx, type);
	if (acpi5) {
		struct set_error_type_with_address *v5param = einj_param;

<<<<<<< HEAD
		writel(type, &v5param->type);
		if (type & 0x80000000) {
			switch (vendor_flags) {
			case SETWA_FLAGS_APICID:
				writel(param1, &v5param->apicid);
				break;
			case SETWA_FLAGS_MEM:
				writeq(param1, &v5param->memory_address);
				writeq(param2, &v5param->memory_address_range);
				break;
			case SETWA_FLAGS_PCIE_SBDF:
				writel(param1, &v5param->pcie_sbdf);
				break;
			}
			writel(vendor_flags, &v5param->flags);
=======
		v5param->type = type;
		if (type & 0x80000000) {
			switch (vendor_flags) {
			case SETWA_FLAGS_APICID:
				v5param->apicid = param1;
				break;
			case SETWA_FLAGS_MEM:
				v5param->memory_address = param1;
				v5param->memory_address_range = param2;
				break;
			case SETWA_FLAGS_PCIE_SBDF:
				v5param->pcie_sbdf = param1;
				break;
			}
			v5param->flags = vendor_flags;
>>>>>>> c16fa4f2
		} else {
			switch (type) {
			case ACPI_EINJ_PROCESSOR_CORRECTABLE:
			case ACPI_EINJ_PROCESSOR_UNCORRECTABLE:
			case ACPI_EINJ_PROCESSOR_FATAL:
<<<<<<< HEAD
				writel(param1, &v5param->apicid);
				writel(SETWA_FLAGS_APICID, &v5param->flags);
=======
				v5param->apicid = param1;
				v5param->flags = SETWA_FLAGS_APICID;
>>>>>>> c16fa4f2
				break;
			case ACPI_EINJ_MEMORY_CORRECTABLE:
			case ACPI_EINJ_MEMORY_UNCORRECTABLE:
			case ACPI_EINJ_MEMORY_FATAL:
<<<<<<< HEAD
				writeq(param1, &v5param->memory_address);
				writeq(param2, &v5param->memory_address_range);
				writel(SETWA_FLAGS_MEM, &v5param->flags);
=======
				v5param->memory_address = param1;
				v5param->memory_address_range = param2;
				v5param->flags = SETWA_FLAGS_MEM;
>>>>>>> c16fa4f2
				break;
			case ACPI_EINJ_PCIX_CORRECTABLE:
			case ACPI_EINJ_PCIX_UNCORRECTABLE:
			case ACPI_EINJ_PCIX_FATAL:
<<<<<<< HEAD
				writel(param1, &v5param->pcie_sbdf);
				writel(SETWA_FLAGS_PCIE_SBDF, &v5param->flags);
=======
				v5param->pcie_sbdf = param1;
				v5param->flags = SETWA_FLAGS_PCIE_SBDF;
>>>>>>> c16fa4f2
				break;
			}
		}
	} else {
		rc = apei_exec_run(&ctx, ACPI_EINJ_SET_ERROR_TYPE);
		if (rc)
			return rc;
		if (einj_param) {
			struct einj_parameter *v4param = einj_param;
<<<<<<< HEAD
			writeq(param1, &v4param->param1);
			writeq(param2, &v4param->param2);
=======
			v4param->param1 = param1;
			v4param->param2 = param2;
>>>>>>> c16fa4f2
		}
	}
	rc = apei_exec_run(&ctx, ACPI_EINJ_EXECUTE_OPERATION);
	if (rc)
		return rc;
	for (;;) {
		rc = apei_exec_run(&ctx, ACPI_EINJ_CHECK_BUSY_STATUS);
		if (rc)
			return rc;
		val = apei_exec_ctx_get_output(&ctx);
		if (!(val & EINJ_OP_BUSY))
			break;
		if (einj_timedout(&timeout))
			return -EIO;
	}
	rc = apei_exec_run(&ctx, ACPI_EINJ_GET_COMMAND_STATUS);
	if (rc)
		return rc;
	val = apei_exec_ctx_get_output(&ctx);
	if (val != EINJ_STATUS_SUCCESS)
		return -EBUSY;

	rc = apei_exec_run(&ctx, ACPI_EINJ_GET_TRIGGER_TABLE);
	if (rc)
		return rc;
	trigger_paddr = apei_exec_ctx_get_output(&ctx);
	rc = __einj_error_trigger(trigger_paddr, type, param1, param2);
	if (rc)
		return rc;
	rc = apei_exec_run_optional(&ctx, ACPI_EINJ_END_OPERATION);

	return rc;
}

/* Inject the specified hardware error */
static int einj_error_inject(u32 type, u64 param1, u64 param2)
{
	int rc;

	mutex_lock(&einj_mutex);
	rc = __einj_error_inject(type, param1, param2);
	mutex_unlock(&einj_mutex);

	return rc;
}

static u32 error_type;
static u64 error_param1;
static u64 error_param2;
static struct dentry *einj_debug_dir;

static int available_error_type_show(struct seq_file *m, void *v)
{
	int rc;
	u32 available_error_type = 0;

	rc = einj_get_available_error_type(&available_error_type);
	if (rc)
		return rc;
	if (available_error_type & 0x0001)
		seq_printf(m, "0x00000001\tProcessor Correctable\n");
	if (available_error_type & 0x0002)
		seq_printf(m, "0x00000002\tProcessor Uncorrectable non-fatal\n");
	if (available_error_type & 0x0004)
		seq_printf(m, "0x00000004\tProcessor Uncorrectable fatal\n");
	if (available_error_type & 0x0008)
		seq_printf(m, "0x00000008\tMemory Correctable\n");
	if (available_error_type & 0x0010)
		seq_printf(m, "0x00000010\tMemory Uncorrectable non-fatal\n");
	if (available_error_type & 0x0020)
		seq_printf(m, "0x00000020\tMemory Uncorrectable fatal\n");
	if (available_error_type & 0x0040)
		seq_printf(m, "0x00000040\tPCI Express Correctable\n");
	if (available_error_type & 0x0080)
		seq_printf(m, "0x00000080\tPCI Express Uncorrectable non-fatal\n");
	if (available_error_type & 0x0100)
		seq_printf(m, "0x00000100\tPCI Express Uncorrectable fatal\n");
	if (available_error_type & 0x0200)
		seq_printf(m, "0x00000200\tPlatform Correctable\n");
	if (available_error_type & 0x0400)
		seq_printf(m, "0x00000400\tPlatform Uncorrectable non-fatal\n");
	if (available_error_type & 0x0800)
		seq_printf(m, "0x00000800\tPlatform Uncorrectable fatal\n");

	return 0;
}

static int available_error_type_open(struct inode *inode, struct file *file)
{
	return single_open(file, available_error_type_show, NULL);
}

static const struct file_operations available_error_type_fops = {
	.open		= available_error_type_open,
	.read		= seq_read,
	.llseek		= seq_lseek,
	.release	= single_release,
};

static int error_type_get(void *data, u64 *val)
{
	*val = error_type;

	return 0;
}

static int error_type_set(void *data, u64 val)
{
	int rc;
	u32 available_error_type = 0;
	u32 tval, vendor;

	/*
	 * Vendor defined types have 0x80000000 bit set, and
	 * are not enumerated by ACPI_EINJ_GET_ERROR_TYPE
	 */
	vendor = val & 0x80000000;
	tval = val & 0x7fffffff;

	/* Only one error type can be specified */
	if (tval & (tval - 1))
		return -EINVAL;
	if (!vendor) {
		rc = einj_get_available_error_type(&available_error_type);
		if (rc)
			return rc;
		if (!(val & available_error_type))
			return -EINVAL;
	}
	error_type = val;

	return 0;
}

DEFINE_SIMPLE_ATTRIBUTE(error_type_fops, error_type_get,
			error_type_set, "0x%llx\n");

static int error_inject_set(void *data, u64 val)
{
	if (!error_type)
		return -EINVAL;

	return einj_error_inject(error_type, error_param1, error_param2);
}

DEFINE_SIMPLE_ATTRIBUTE(error_inject_fops, NULL,
			error_inject_set, "%llu\n");

static int einj_check_table(struct acpi_table_einj *einj_tab)
{
	if ((einj_tab->header_length !=
	     (sizeof(struct acpi_table_einj) - sizeof(einj_tab->header)))
	    && (einj_tab->header_length != sizeof(struct acpi_table_einj)))
		return -EINVAL;
	if (einj_tab->header.length < sizeof(struct acpi_table_einj))
		return -EINVAL;
	if (einj_tab->entries !=
	    (einj_tab->header.length - sizeof(struct acpi_table_einj)) /
	    sizeof(struct acpi_einj_entry))
		return -EINVAL;

	return 0;
}

static int __init einj_init(void)
{
	int rc;
	acpi_status status;
	struct dentry *fentry;
	struct apei_exec_context ctx;

	if (acpi_disabled)
		return -ENODEV;

	status = acpi_get_table(ACPI_SIG_EINJ, 0,
				(struct acpi_table_header **)&einj_tab);
	if (status == AE_NOT_FOUND)
		return -ENODEV;
	else if (ACPI_FAILURE(status)) {
		const char *msg = acpi_format_exception(status);
		pr_err(EINJ_PFX "Failed to get table, %s\n", msg);
		return -EINVAL;
	}

	rc = einj_check_table(einj_tab);
	if (rc) {
		pr_warning(FW_BUG EINJ_PFX "EINJ table is invalid\n");
		return -EINVAL;
	}

	rc = -ENOMEM;
	einj_debug_dir = debugfs_create_dir("einj", apei_get_debugfs_dir());
	if (!einj_debug_dir)
		goto err_cleanup;
	fentry = debugfs_create_file("available_error_type", S_IRUSR,
				     einj_debug_dir, NULL,
				     &available_error_type_fops);
	if (!fentry)
		goto err_cleanup;
	fentry = debugfs_create_file("error_type", S_IRUSR | S_IWUSR,
				     einj_debug_dir, NULL, &error_type_fops);
	if (!fentry)
		goto err_cleanup;
	fentry = debugfs_create_file("error_inject", S_IWUSR,
				     einj_debug_dir, NULL, &error_inject_fops);
	if (!fentry)
		goto err_cleanup;

	apei_resources_init(&einj_resources);
	einj_exec_ctx_init(&ctx);
	rc = apei_exec_collect_resources(&ctx, &einj_resources);
	if (rc)
		goto err_fini;
	rc = apei_resources_request(&einj_resources, "APEI EINJ");
	if (rc)
		goto err_fini;
	rc = apei_exec_pre_map_gars(&ctx);
	if (rc)
		goto err_release;

	einj_param = einj_get_parameter_address();
	if ((param_extension || acpi5) && einj_param) {
		fentry = debugfs_create_x64("param1", S_IRUSR | S_IWUSR,
					    einj_debug_dir, &error_param1);
		if (!fentry)
			goto err_unmap;
		fentry = debugfs_create_x64("param2", S_IRUSR | S_IWUSR,
					    einj_debug_dir, &error_param2);
		if (!fentry)
			goto err_unmap;
	}

	if (vendor_dev[0]) {
		vendor_blob.data = vendor_dev;
		vendor_blob.size = strlen(vendor_dev);
		fentry = debugfs_create_blob("vendor", S_IRUSR,
					     einj_debug_dir, &vendor_blob);
		if (!fentry)
			goto err_unmap;
		fentry = debugfs_create_x32("vendor_flags", S_IRUSR | S_IWUSR,
					    einj_debug_dir, &vendor_flags);
		if (!fentry)
			goto err_unmap;
	}

	pr_info(EINJ_PFX "Error INJection is initialized.\n");

	return 0;

err_unmap:
	if (einj_param) {
		acpi_size size = (acpi5) ?
			sizeof(struct set_error_type_with_address) :
			sizeof(struct einj_parameter);

		acpi_os_unmap_memory(einj_param, size);
	}
	apei_exec_post_unmap_gars(&ctx);
err_release:
	apei_resources_release(&einj_resources);
err_fini:
	apei_resources_fini(&einj_resources);
err_cleanup:
	debugfs_remove_recursive(einj_debug_dir);

	return rc;
}

static void __exit einj_exit(void)
{
	struct apei_exec_context ctx;

	if (einj_param) {
		acpi_size size = (acpi5) ?
			sizeof(struct set_error_type_with_address) :
			sizeof(struct einj_parameter);

		acpi_os_unmap_memory(einj_param, size);
	}
	einj_exec_ctx_init(&ctx);
	apei_exec_post_unmap_gars(&ctx);
	apei_resources_release(&einj_resources);
	apei_resources_fini(&einj_resources);
	debugfs_remove_recursive(einj_debug_dir);
}

module_init(einj_init);
module_exit(einj_exit);

MODULE_AUTHOR("Huang Ying");
MODULE_DESCRIPTION("APEI Error INJection support");
MODULE_LICENSE("GPL");<|MERGE_RESOLUTION|>--- conflicted
+++ resolved
@@ -140,24 +140,6 @@
 static DEFINE_MUTEX(einj_mutex);
 
 static void *einj_param;
-<<<<<<< HEAD
-
-#ifndef readq
-static inline __u64 readq(volatile void __iomem *addr)
-{
-	return ((__u64)readl(addr+4) << 32) + readl(addr);
-}
-#endif
-
-#ifndef writeq
-static inline void writeq(__u64 val, volatile void __iomem *addr)
-{
-	writel(val, addr);
-	writel(val >> 32, addr+4);
-}
-#endif
-=======
->>>>>>> c16fa4f2
 
 static void einj_exec_ctx_init(struct apei_exec_context *ctx)
 {
@@ -207,28 +189,12 @@
 static void check_vendor_extension(u64 paddr,
 				   struct set_error_type_with_address *v5param)
 {
-<<<<<<< HEAD
-	int	offset = readl(&v5param->vendor_extension);
-=======
 	int	offset = v5param->vendor_extension;
->>>>>>> c16fa4f2
 	struct	vendor_error_type_extension *v;
 	u32	sbdf;
 
 	if (!offset)
 		return;
-<<<<<<< HEAD
-	v = ioremap(paddr + offset, sizeof(*v));
-	if (!v)
-		return;
-	sbdf = readl(&v->pcie_sbdf);
-	sprintf(vendor_dev, "%x:%x:%x.%x vendor_id=%x device_id=%x rev_id=%x\n",
-		sbdf >> 24, (sbdf >> 16) & 0xff,
-		(sbdf >> 11) & 0x1f, (sbdf >> 8) & 0x7,
-		 readw(&v->vendor_id), readw(&v->device_id),
-		readb(&v->rev_id));
-	iounmap(v);
-=======
 	v = acpi_os_map_memory(paddr + offset, sizeof(*v));
 	if (!v)
 		return;
@@ -238,7 +204,6 @@
 		(sbdf >> 11) & 0x1f, (sbdf >> 8) & 0x7,
 		 v->vendor_id, v->device_id, v->rev_id);
 	acpi_os_unmap_memory(v, sizeof(*v));
->>>>>>> c16fa4f2
 }
 
 static void *einj_get_parameter_address(void)
@@ -266,11 +231,7 @@
 	if (paddrv5) {
 		struct set_error_type_with_address *v5param;
 
-<<<<<<< HEAD
-		v5param = ioremap(paddrv5, sizeof(*v5param));
-=======
 		v5param = acpi_os_map_memory(paddrv5, sizeof(*v5param));
->>>>>>> c16fa4f2
 		if (v5param) {
 			acpi5 = 1;
 			check_vendor_extension(paddrv5, v5param);
@@ -280,30 +241,17 @@
 	if (paddrv4) {
 		struct einj_parameter *v4param;
 
-<<<<<<< HEAD
-		v4param = ioremap(paddrv4, sizeof(*v4param));
-		if (!v4param)
-			return 0;
-		if (readq(&v4param->reserved1) || readq(&v4param->reserved2)) {
-			iounmap(v4param);
-			return 0;
-=======
 		v4param = acpi_os_map_memory(paddrv4, sizeof(*v4param));
 		if (!v4param)
 			return NULL;
 		if (v4param->reserved1 || v4param->reserved2) {
 			acpi_os_unmap_memory(v4param, sizeof(*v4param));
 			return NULL;
->>>>>>> c16fa4f2
 		}
 		return v4param;
 	}
 
-<<<<<<< HEAD
-	return 0;
-=======
 	return NULL;
->>>>>>> c16fa4f2
 }
 
 /* do sanity check to trigger table */
@@ -476,23 +424,6 @@
 	if (acpi5) {
 		struct set_error_type_with_address *v5param = einj_param;
 
-<<<<<<< HEAD
-		writel(type, &v5param->type);
-		if (type & 0x80000000) {
-			switch (vendor_flags) {
-			case SETWA_FLAGS_APICID:
-				writel(param1, &v5param->apicid);
-				break;
-			case SETWA_FLAGS_MEM:
-				writeq(param1, &v5param->memory_address);
-				writeq(param2, &v5param->memory_address_range);
-				break;
-			case SETWA_FLAGS_PCIE_SBDF:
-				writel(param1, &v5param->pcie_sbdf);
-				break;
-			}
-			writel(vendor_flags, &v5param->flags);
-=======
 		v5param->type = type;
 		if (type & 0x80000000) {
 			switch (vendor_flags) {
@@ -508,43 +439,26 @@
 				break;
 			}
 			v5param->flags = vendor_flags;
->>>>>>> c16fa4f2
 		} else {
 			switch (type) {
 			case ACPI_EINJ_PROCESSOR_CORRECTABLE:
 			case ACPI_EINJ_PROCESSOR_UNCORRECTABLE:
 			case ACPI_EINJ_PROCESSOR_FATAL:
-<<<<<<< HEAD
-				writel(param1, &v5param->apicid);
-				writel(SETWA_FLAGS_APICID, &v5param->flags);
-=======
 				v5param->apicid = param1;
 				v5param->flags = SETWA_FLAGS_APICID;
->>>>>>> c16fa4f2
 				break;
 			case ACPI_EINJ_MEMORY_CORRECTABLE:
 			case ACPI_EINJ_MEMORY_UNCORRECTABLE:
 			case ACPI_EINJ_MEMORY_FATAL:
-<<<<<<< HEAD
-				writeq(param1, &v5param->memory_address);
-				writeq(param2, &v5param->memory_address_range);
-				writel(SETWA_FLAGS_MEM, &v5param->flags);
-=======
 				v5param->memory_address = param1;
 				v5param->memory_address_range = param2;
 				v5param->flags = SETWA_FLAGS_MEM;
->>>>>>> c16fa4f2
 				break;
 			case ACPI_EINJ_PCIX_CORRECTABLE:
 			case ACPI_EINJ_PCIX_UNCORRECTABLE:
 			case ACPI_EINJ_PCIX_FATAL:
-<<<<<<< HEAD
-				writel(param1, &v5param->pcie_sbdf);
-				writel(SETWA_FLAGS_PCIE_SBDF, &v5param->flags);
-=======
 				v5param->pcie_sbdf = param1;
 				v5param->flags = SETWA_FLAGS_PCIE_SBDF;
->>>>>>> c16fa4f2
 				break;
 			}
 		}
@@ -554,13 +468,8 @@
 			return rc;
 		if (einj_param) {
 			struct einj_parameter *v4param = einj_param;
-<<<<<<< HEAD
-			writeq(param1, &v4param->param1);
-			writeq(param2, &v4param->param2);
-=======
 			v4param->param1 = param1;
 			v4param->param2 = param2;
->>>>>>> c16fa4f2
 		}
 	}
 	rc = apei_exec_run(&ctx, ACPI_EINJ_EXECUTE_OPERATION);
