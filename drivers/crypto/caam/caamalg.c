--- conflicted
+++ resolved
@@ -1555,14 +1555,9 @@
 	edesc->src_nents = src_nents;
 	edesc->dst_nents = dst_nents;
 	edesc->sec4_sg_bytes = sec4_sg_bytes;
-<<<<<<< HEAD
-	edesc->sec4_sg = (void *)edesc + sizeof(struct ablkcipher_edesc) +
-			 desc_bytes;
-	edesc->iv_dir = DMA_TO_DEVICE;
-=======
 	edesc->sec4_sg = (struct sec4_sg_entry *)((u8 *)edesc->hw_desc +
 						  desc_bytes);
->>>>>>> 5f3c405a
+	edesc->iv_dir = DMA_TO_DEVICE;
 
 	/* Make sure IV is located in a DMAable area */
 	iv = (u8 *)edesc->hw_desc + desc_bytes + sec4_sg_bytes;
@@ -1764,9 +1759,8 @@
 	edesc->src_nents = src_nents;
 	edesc->dst_nents = dst_nents;
 	edesc->sec4_sg_bytes = sec4_sg_bytes;
-<<<<<<< HEAD
-	edesc->sec4_sg = (void *)edesc + sizeof(struct ablkcipher_edesc) +
-			 desc_bytes;
+	edesc->sec4_sg = (struct sec4_sg_entry *)((u8 *)edesc->hw_desc +
+						  desc_bytes);
 	edesc->iv_dir = DMA_FROM_DEVICE;
 
 	/* Make sure IV is located in a DMAable area */
@@ -1779,10 +1773,6 @@
 		kfree(edesc);
 		return ERR_PTR(-ENOMEM);
 	}
-=======
-	edesc->sec4_sg = (struct sec4_sg_entry *)((u8 *)edesc->hw_desc +
-						  desc_bytes);
->>>>>>> 5f3c405a
 
 	if (mapped_src_nents > 1)
 		sg_to_sec4_sg_last(req->src, mapped_src_nents, edesc->sec4_sg,
