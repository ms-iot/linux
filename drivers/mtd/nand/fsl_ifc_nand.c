--- conflicted
+++ resolved
@@ -188,11 +188,7 @@
 	struct fsl_ifc_ctrl *ctrl = priv->ctrl;
 	struct fsl_ifc_nand_ctrl *nctrl = ifc_nand_ctrl;
 	struct fsl_ifc_runtime __iomem *ifc = ctrl->rregs;
-<<<<<<< HEAD
-	u32 eccstat[8];
-=======
 	u32 eccstat;
->>>>>>> b867b7a7
 	int i;
 
 	/* set the chip select for NAND Transaction */
@@ -234,20 +230,9 @@
 		eccstat_regs = ifc->ifc_nand.nand_eccstat;
 		eccstat = ifc_in32(&eccstat_regs[sector_start / 4]);
 
-<<<<<<< HEAD
-		for (i = sector / 4; i <= sector_end / 4; i++) {
-			if (i >= ARRAY_SIZE(eccstat)) {
-				dev_err(priv->dev, "%s: eccstat small for %d\n",
-					__func__, i);
-				return;
-			}
-			eccstat[i] = ifc_in32(&eccstat_regs[i]);
-		}
-=======
 		for (i = sector_start; i <= sector_end; i++) {
 			if (i != sector_start && !(i % 4))
 				eccstat = ifc_in32(&eccstat_regs[i / 4]);
->>>>>>> b867b7a7
 
 			errors = check_read_ecc(mtd, ctrl, eccstat, i);
 
@@ -925,13 +910,10 @@
 	if (ctrl->version >= FSL_IFC_VERSION_1_1_0)
 		fsl_ifc_sram_init(priv);
 
-<<<<<<< HEAD
-=======
 	/*
 	 * As IFC version 2.0.0 has 16KB of internal SRAM as compared to older
 	 * versions which had 8KB. Hence bufnum mask needs to be updated.
 	 */
->>>>>>> b867b7a7
 	if (ctrl->version >= FSL_IFC_VERSION_2_0_0)
 		priv->bufnum_mask = (priv->bufnum_mask * 2) + 1;
 
