/*
 * Copyright (c) 2017 Mellanox Technologies. All rights reserved.
 *
 * Redistribution and use in source and binary forms, with or without
 * modification, are permitted provided that the following conditions are met:
 *
 * 1. Redistributions of source code must retain the above copyright
 *    notice, this list of conditions and the following disclaimer.
 * 2. Redistributions in binary form must reproduce the above copyright
 *    notice, this list of conditions and the following disclaimer in the
 *    documentation and/or other materials provided with the distribution.
 * 3. Neither the names of the copyright holders nor the names of its
 *    contributors may be used to endorse or promote products derived from
 *    this software without specific prior written permission.
 *
 * Alternatively, this software may be distributed under the terms of the
 * GNU General Public License ("GPL") version 2 as published by the Free
 * Software Foundation.
 *
 * THIS SOFTWARE IS PROVIDED BY THE COPYRIGHT HOLDERS AND CONTRIBUTORS "AS IS"
 * AND ANY EXPRESS OR IMPLIED WARRANTIES, INCLUDING, BUT NOT LIMITED TO, THE
 * IMPLIED WARRANTIES OF MERCHANTABILITY AND FITNESS FOR A PARTICULAR PURPOSE
 * ARE DISCLAIMED. IN NO EVENT SHALL THE COPYRIGHT OWNER OR CONTRIBUTORS BE
 * LIABLE FOR ANY DIRECT, INDIRECT, INCIDENTAL, SPECIAL, EXEMPLARY, OR
 * CONSEQUENTIAL DAMAGES (INCLUDING, BUT NOT LIMITED TO, PROCUREMENT OF
 * SUBSTITUTE GOODS OR SERVICES; LOSS OF USE, DATA, OR PROFITS; OR BUSINESS
 * INTERRUPTION) HOWEVER CAUSED AND ON ANY THEORY OF LIABILITY, WHETHER IN
 * CONTRACT, STRICT LIABILITY, OR TORT (INCLUDING NEGLIGENCE OR OTHERWISE)
 * ARISING IN ANY WAY OUT OF THE USE OF THIS SOFTWARE, EVEN IF ADVISED OF THE
 * POSSIBILITY OF SUCH DAMAGE.
 */

#include <linux/module.h>
#include <linux/pid.h>
#include <linux/pid_namespace.h>
#include <linux/mutex.h>
#include <net/netlink.h>
#include <rdma/rdma_cm.h>
#include <rdma/rdma_netlink.h>

#include "core_priv.h"
#include "cma_priv.h"
#include "restrack.h"

/*
 * Sort array elements by the netlink attribute name
 */
static const struct nla_policy nldev_policy[RDMA_NLDEV_ATTR_MAX] = {
	[RDMA_NLDEV_ATTR_CHARDEV]		= { .type = NLA_U64 },
	[RDMA_NLDEV_ATTR_CHARDEV_ABI]		= { .type = NLA_U64 },
	[RDMA_NLDEV_ATTR_CHARDEV_NAME]		= { .type = NLA_NUL_STRING,
					.len = RDMA_NLDEV_ATTR_EMPTY_STRING },
	[RDMA_NLDEV_ATTR_CHARDEV_TYPE]		= { .type = NLA_NUL_STRING,
					.len = RDMA_NLDEV_ATTR_CHARDEV_TYPE_SIZE },
	[RDMA_NLDEV_ATTR_DEV_DIM]               = { .type = NLA_U8 },
	[RDMA_NLDEV_ATTR_DEV_INDEX]		= { .type = NLA_U32 },
	[RDMA_NLDEV_ATTR_DEV_NAME]		= { .type = NLA_NUL_STRING,
					.len = IB_DEVICE_NAME_MAX },
	[RDMA_NLDEV_ATTR_DEV_NODE_TYPE]		= { .type = NLA_U8 },
	[RDMA_NLDEV_ATTR_DEV_PROTOCOL]		= { .type = NLA_NUL_STRING,
					.len = RDMA_NLDEV_ATTR_EMPTY_STRING },
	[RDMA_NLDEV_ATTR_DRIVER]		= { .type = NLA_NESTED },
	[RDMA_NLDEV_ATTR_DRIVER_ENTRY]		= { .type = NLA_NESTED },
	[RDMA_NLDEV_ATTR_DRIVER_PRINT_TYPE]	= { .type = NLA_U8 },
	[RDMA_NLDEV_ATTR_DRIVER_STRING]		= { .type = NLA_NUL_STRING,
					.len = RDMA_NLDEV_ATTR_EMPTY_STRING },
	[RDMA_NLDEV_ATTR_DRIVER_S32]		= { .type = NLA_S32 },
	[RDMA_NLDEV_ATTR_DRIVER_S64]		= { .type = NLA_S64 },
	[RDMA_NLDEV_ATTR_DRIVER_U32]		= { .type = NLA_U32 },
	[RDMA_NLDEV_ATTR_DRIVER_U64]		= { .type = NLA_U64 },
	[RDMA_NLDEV_ATTR_FW_VERSION]		= { .type = NLA_NUL_STRING,
					.len = RDMA_NLDEV_ATTR_EMPTY_STRING },
	[RDMA_NLDEV_ATTR_LID]			= { .type = NLA_U32 },
	[RDMA_NLDEV_ATTR_LINK_TYPE]		= { .type = NLA_NUL_STRING,
					.len = IFNAMSIZ },
	[RDMA_NLDEV_ATTR_LMC]			= { .type = NLA_U8 },
	[RDMA_NLDEV_ATTR_NDEV_INDEX]		= { .type = NLA_U32 },
	[RDMA_NLDEV_ATTR_NDEV_NAME]		= { .type = NLA_NUL_STRING,
					.len = IFNAMSIZ },
	[RDMA_NLDEV_ATTR_NODE_GUID]		= { .type = NLA_U64 },
	[RDMA_NLDEV_ATTR_PORT_INDEX]		= { .type = NLA_U32 },
	[RDMA_NLDEV_ATTR_PORT_PHYS_STATE]	= { .type = NLA_U8 },
	[RDMA_NLDEV_ATTR_PORT_STATE]		= { .type = NLA_U8 },
	[RDMA_NLDEV_ATTR_RES_CM_ID]		= { .type = NLA_NESTED },
	[RDMA_NLDEV_ATTR_RES_CM_IDN]		= { .type = NLA_U32 },
	[RDMA_NLDEV_ATTR_RES_CM_ID_ENTRY]	= { .type = NLA_NESTED },
	[RDMA_NLDEV_ATTR_RES_CQ]		= { .type = NLA_NESTED },
	[RDMA_NLDEV_ATTR_RES_CQE]		= { .type = NLA_U32 },
	[RDMA_NLDEV_ATTR_RES_CQN]		= { .type = NLA_U32 },
	[RDMA_NLDEV_ATTR_RES_CQ_ENTRY]		= { .type = NLA_NESTED },
	[RDMA_NLDEV_ATTR_RES_CTXN]		= { .type = NLA_U32 },
	[RDMA_NLDEV_ATTR_RES_DST_ADDR]		= {
			.len = sizeof(struct __kernel_sockaddr_storage) },
	[RDMA_NLDEV_ATTR_RES_IOVA]		= { .type = NLA_U64 },
	[RDMA_NLDEV_ATTR_RES_KERN_NAME]		= { .type = NLA_NUL_STRING,
					.len = RDMA_NLDEV_ATTR_EMPTY_STRING },
	[RDMA_NLDEV_ATTR_RES_LKEY]		= { .type = NLA_U32 },
	[RDMA_NLDEV_ATTR_RES_LOCAL_DMA_LKEY]	= { .type = NLA_U32 },
	[RDMA_NLDEV_ATTR_RES_LQPN]		= { .type = NLA_U32 },
	[RDMA_NLDEV_ATTR_RES_MR]		= { .type = NLA_NESTED },
	[RDMA_NLDEV_ATTR_RES_MRLEN]		= { .type = NLA_U64 },
	[RDMA_NLDEV_ATTR_RES_MRN]		= { .type = NLA_U32 },
	[RDMA_NLDEV_ATTR_RES_MR_ENTRY]		= { .type = NLA_NESTED },
	[RDMA_NLDEV_ATTR_RES_PATH_MIG_STATE]	= { .type = NLA_U8 },
	[RDMA_NLDEV_ATTR_RES_PD]		= { .type = NLA_NESTED },
	[RDMA_NLDEV_ATTR_RES_PDN]		= { .type = NLA_U32 },
	[RDMA_NLDEV_ATTR_RES_PD_ENTRY]		= { .type = NLA_NESTED },
	[RDMA_NLDEV_ATTR_RES_PID]		= { .type = NLA_U32 },
	[RDMA_NLDEV_ATTR_RES_POLL_CTX]		= { .type = NLA_U8 },
	[RDMA_NLDEV_ATTR_RES_PS]		= { .type = NLA_U32 },
	[RDMA_NLDEV_ATTR_RES_QP]		= { .type = NLA_NESTED },
	[RDMA_NLDEV_ATTR_RES_QP_ENTRY]		= { .type = NLA_NESTED },
	[RDMA_NLDEV_ATTR_RES_RKEY]		= { .type = NLA_U32 },
	[RDMA_NLDEV_ATTR_RES_RQPN]		= { .type = NLA_U32 },
	[RDMA_NLDEV_ATTR_RES_RQ_PSN]		= { .type = NLA_U32 },
	[RDMA_NLDEV_ATTR_RES_SQ_PSN]		= { .type = NLA_U32 },
	[RDMA_NLDEV_ATTR_RES_SRC_ADDR]		= {
			.len = sizeof(struct __kernel_sockaddr_storage) },
	[RDMA_NLDEV_ATTR_RES_STATE]		= { .type = NLA_U8 },
	[RDMA_NLDEV_ATTR_RES_SUMMARY]		= { .type = NLA_NESTED },
	[RDMA_NLDEV_ATTR_RES_SUMMARY_ENTRY]	= { .type = NLA_NESTED },
	[RDMA_NLDEV_ATTR_RES_SUMMARY_ENTRY_CURR]= { .type = NLA_U64 },
	[RDMA_NLDEV_ATTR_RES_SUMMARY_ENTRY_NAME]= { .type = NLA_NUL_STRING,
					.len = RDMA_NLDEV_ATTR_EMPTY_STRING },
	[RDMA_NLDEV_ATTR_RES_TYPE]		= { .type = NLA_U8 },
	[RDMA_NLDEV_ATTR_RES_UNSAFE_GLOBAL_RKEY]= { .type = NLA_U32 },
	[RDMA_NLDEV_ATTR_RES_USECNT]		= { .type = NLA_U64 },
	[RDMA_NLDEV_ATTR_SM_LID]		= { .type = NLA_U32 },
	[RDMA_NLDEV_ATTR_SUBNET_PREFIX]		= { .type = NLA_U64 },
	[RDMA_NLDEV_ATTR_STAT_AUTO_MODE_MASK]	= { .type = NLA_U32 },
	[RDMA_NLDEV_ATTR_STAT_MODE]		= { .type = NLA_U32 },
	[RDMA_NLDEV_ATTR_STAT_RES]		= { .type = NLA_U32 },
	[RDMA_NLDEV_ATTR_STAT_COUNTER]		= { .type = NLA_NESTED },
	[RDMA_NLDEV_ATTR_STAT_COUNTER_ENTRY]	= { .type = NLA_NESTED },
	[RDMA_NLDEV_ATTR_STAT_COUNTER_ID]       = { .type = NLA_U32 },
	[RDMA_NLDEV_ATTR_STAT_HWCOUNTERS]       = { .type = NLA_NESTED },
	[RDMA_NLDEV_ATTR_STAT_HWCOUNTER_ENTRY]  = { .type = NLA_NESTED },
	[RDMA_NLDEV_ATTR_STAT_HWCOUNTER_ENTRY_NAME] = { .type = NLA_NUL_STRING },
	[RDMA_NLDEV_ATTR_STAT_HWCOUNTER_ENTRY_VALUE] = { .type = NLA_U64 },
	[RDMA_NLDEV_ATTR_SYS_IMAGE_GUID]	= { .type = NLA_U64 },
	[RDMA_NLDEV_ATTR_UVERBS_DRIVER_ID]	= { .type = NLA_U32 },
	[RDMA_NLDEV_NET_NS_FD]			= { .type = NLA_U32 },
	[RDMA_NLDEV_SYS_ATTR_NETNS_MODE]	= { .type = NLA_U8 },
};

static int put_driver_name_print_type(struct sk_buff *msg, const char *name,
				      enum rdma_nldev_print_type print_type)
{
	if (nla_put_string(msg, RDMA_NLDEV_ATTR_DRIVER_STRING, name))
		return -EMSGSIZE;
	if (print_type != RDMA_NLDEV_PRINT_TYPE_UNSPEC &&
	    nla_put_u8(msg, RDMA_NLDEV_ATTR_DRIVER_PRINT_TYPE, print_type))
		return -EMSGSIZE;

	return 0;
}

static int _rdma_nl_put_driver_u32(struct sk_buff *msg, const char *name,
				   enum rdma_nldev_print_type print_type,
				   u32 value)
{
	if (put_driver_name_print_type(msg, name, print_type))
		return -EMSGSIZE;
	if (nla_put_u32(msg, RDMA_NLDEV_ATTR_DRIVER_U32, value))
		return -EMSGSIZE;

	return 0;
}

static int _rdma_nl_put_driver_u64(struct sk_buff *msg, const char *name,
				   enum rdma_nldev_print_type print_type,
				   u64 value)
{
	if (put_driver_name_print_type(msg, name, print_type))
		return -EMSGSIZE;
	if (nla_put_u64_64bit(msg, RDMA_NLDEV_ATTR_DRIVER_U64, value,
			      RDMA_NLDEV_ATTR_PAD))
		return -EMSGSIZE;

	return 0;
}

int rdma_nl_put_driver_u32(struct sk_buff *msg, const char *name, u32 value)
{
	return _rdma_nl_put_driver_u32(msg, name, RDMA_NLDEV_PRINT_TYPE_UNSPEC,
				       value);
}
EXPORT_SYMBOL(rdma_nl_put_driver_u32);

int rdma_nl_put_driver_u32_hex(struct sk_buff *msg, const char *name,
			       u32 value)
{
	return _rdma_nl_put_driver_u32(msg, name, RDMA_NLDEV_PRINT_TYPE_HEX,
				       value);
}
EXPORT_SYMBOL(rdma_nl_put_driver_u32_hex);

int rdma_nl_put_driver_u64(struct sk_buff *msg, const char *name, u64 value)
{
	return _rdma_nl_put_driver_u64(msg, name, RDMA_NLDEV_PRINT_TYPE_UNSPEC,
				       value);
}
EXPORT_SYMBOL(rdma_nl_put_driver_u64);

int rdma_nl_put_driver_u64_hex(struct sk_buff *msg, const char *name, u64 value)
{
	return _rdma_nl_put_driver_u64(msg, name, RDMA_NLDEV_PRINT_TYPE_HEX,
				       value);
}
EXPORT_SYMBOL(rdma_nl_put_driver_u64_hex);

static int fill_nldev_handle(struct sk_buff *msg, struct ib_device *device)
{
	if (nla_put_u32(msg, RDMA_NLDEV_ATTR_DEV_INDEX, device->index))
		return -EMSGSIZE;
	if (nla_put_string(msg, RDMA_NLDEV_ATTR_DEV_NAME,
			   dev_name(&device->dev)))
		return -EMSGSIZE;

	return 0;
}

static int fill_dev_info(struct sk_buff *msg, struct ib_device *device)
{
	char fw[IB_FW_VERSION_NAME_MAX];
	int ret = 0;
	u8 port;

	if (fill_nldev_handle(msg, device))
		return -EMSGSIZE;

	if (nla_put_u32(msg, RDMA_NLDEV_ATTR_PORT_INDEX, rdma_end_port(device)))
		return -EMSGSIZE;

	BUILD_BUG_ON(sizeof(device->attrs.device_cap_flags) != sizeof(u64));
	if (nla_put_u64_64bit(msg, RDMA_NLDEV_ATTR_CAP_FLAGS,
			      device->attrs.device_cap_flags,
			      RDMA_NLDEV_ATTR_PAD))
		return -EMSGSIZE;

	ib_get_device_fw_str(device, fw);
	/* Device without FW has strlen(fw) = 0 */
	if (strlen(fw) && nla_put_string(msg, RDMA_NLDEV_ATTR_FW_VERSION, fw))
		return -EMSGSIZE;

	if (nla_put_u64_64bit(msg, RDMA_NLDEV_ATTR_NODE_GUID,
			      be64_to_cpu(device->node_guid),
			      RDMA_NLDEV_ATTR_PAD))
		return -EMSGSIZE;
	if (nla_put_u64_64bit(msg, RDMA_NLDEV_ATTR_SYS_IMAGE_GUID,
			      be64_to_cpu(device->attrs.sys_image_guid),
			      RDMA_NLDEV_ATTR_PAD))
		return -EMSGSIZE;
	if (nla_put_u8(msg, RDMA_NLDEV_ATTR_DEV_NODE_TYPE, device->node_type))
		return -EMSGSIZE;
	if (nla_put_u8(msg, RDMA_NLDEV_ATTR_DEV_DIM, device->use_cq_dim))
		return -EMSGSIZE;

	/*
	 * Link type is determined on first port and mlx4 device
	 * which can potentially have two different link type for the same
	 * IB device is considered as better to be avoided in the future,
	 */
	port = rdma_start_port(device);
	if (rdma_cap_opa_mad(device, port))
		ret = nla_put_string(msg, RDMA_NLDEV_ATTR_DEV_PROTOCOL, "opa");
	else if (rdma_protocol_ib(device, port))
		ret = nla_put_string(msg, RDMA_NLDEV_ATTR_DEV_PROTOCOL, "ib");
	else if (rdma_protocol_iwarp(device, port))
		ret = nla_put_string(msg, RDMA_NLDEV_ATTR_DEV_PROTOCOL, "iw");
	else if (rdma_protocol_roce(device, port))
		ret = nla_put_string(msg, RDMA_NLDEV_ATTR_DEV_PROTOCOL, "roce");
	else if (rdma_protocol_usnic(device, port))
		ret = nla_put_string(msg, RDMA_NLDEV_ATTR_DEV_PROTOCOL,
				     "usnic");
	return ret;
}

static int fill_port_info(struct sk_buff *msg,
			  struct ib_device *device, u32 port,
			  const struct net *net)
{
	struct net_device *netdev = NULL;
	struct ib_port_attr attr;
	int ret;
	u64 cap_flags = 0;

	if (fill_nldev_handle(msg, device))
		return -EMSGSIZE;

	if (nla_put_u32(msg, RDMA_NLDEV_ATTR_PORT_INDEX, port))
		return -EMSGSIZE;

	ret = ib_query_port(device, port, &attr);
	if (ret)
		return ret;

	if (rdma_protocol_ib(device, port)) {
		BUILD_BUG_ON((sizeof(attr.port_cap_flags) +
				sizeof(attr.port_cap_flags2)) > sizeof(u64));
		cap_flags = attr.port_cap_flags |
			((u64)attr.port_cap_flags2 << 32);
		if (nla_put_u64_64bit(msg, RDMA_NLDEV_ATTR_CAP_FLAGS,
				      cap_flags, RDMA_NLDEV_ATTR_PAD))
			return -EMSGSIZE;
		if (nla_put_u64_64bit(msg, RDMA_NLDEV_ATTR_SUBNET_PREFIX,
				      attr.subnet_prefix, RDMA_NLDEV_ATTR_PAD))
			return -EMSGSIZE;
		if (nla_put_u32(msg, RDMA_NLDEV_ATTR_LID, attr.lid))
			return -EMSGSIZE;
		if (nla_put_u32(msg, RDMA_NLDEV_ATTR_SM_LID, attr.sm_lid))
			return -EMSGSIZE;
		if (nla_put_u8(msg, RDMA_NLDEV_ATTR_LMC, attr.lmc))
			return -EMSGSIZE;
	}
	if (nla_put_u8(msg, RDMA_NLDEV_ATTR_PORT_STATE, attr.state))
		return -EMSGSIZE;
	if (nla_put_u8(msg, RDMA_NLDEV_ATTR_PORT_PHYS_STATE, attr.phys_state))
		return -EMSGSIZE;

	netdev = ib_device_get_netdev(device, port);
	if (netdev && net_eq(dev_net(netdev), net)) {
		ret = nla_put_u32(msg,
				  RDMA_NLDEV_ATTR_NDEV_INDEX, netdev->ifindex);
		if (ret)
			goto out;
		ret = nla_put_string(msg,
				     RDMA_NLDEV_ATTR_NDEV_NAME, netdev->name);
	}

out:
	if (netdev)
		dev_put(netdev);
	return ret;
}

static int fill_res_info_entry(struct sk_buff *msg,
			       const char *name, u64 curr)
{
	struct nlattr *entry_attr;

	entry_attr = nla_nest_start_noflag(msg,
					   RDMA_NLDEV_ATTR_RES_SUMMARY_ENTRY);
	if (!entry_attr)
		return -EMSGSIZE;

	if (nla_put_string(msg, RDMA_NLDEV_ATTR_RES_SUMMARY_ENTRY_NAME, name))
		goto err;
	if (nla_put_u64_64bit(msg, RDMA_NLDEV_ATTR_RES_SUMMARY_ENTRY_CURR, curr,
			      RDMA_NLDEV_ATTR_PAD))
		goto err;

	nla_nest_end(msg, entry_attr);
	return 0;

err:
	nla_nest_cancel(msg, entry_attr);
	return -EMSGSIZE;
}

static int fill_res_info(struct sk_buff *msg, struct ib_device *device)
{
	static const char * const names[RDMA_RESTRACK_MAX] = {
		[RDMA_RESTRACK_PD] = "pd",
		[RDMA_RESTRACK_CQ] = "cq",
		[RDMA_RESTRACK_QP] = "qp",
		[RDMA_RESTRACK_CM_ID] = "cm_id",
		[RDMA_RESTRACK_MR] = "mr",
		[RDMA_RESTRACK_CTX] = "ctx",
	};

	struct nlattr *table_attr;
	int ret, i, curr;

	if (fill_nldev_handle(msg, device))
		return -EMSGSIZE;

	table_attr = nla_nest_start_noflag(msg, RDMA_NLDEV_ATTR_RES_SUMMARY);
	if (!table_attr)
		return -EMSGSIZE;

	for (i = 0; i < RDMA_RESTRACK_MAX; i++) {
		if (!names[i])
			continue;
		curr = rdma_restrack_count(device, i);
		ret = fill_res_info_entry(msg, names[i], curr);
		if (ret)
			goto err;
	}

	nla_nest_end(msg, table_attr);
	return 0;

err:
	nla_nest_cancel(msg, table_attr);
	return ret;
}

static int fill_res_name_pid(struct sk_buff *msg,
			     struct rdma_restrack_entry *res)
{
	/*
	 * For user resources, user is should read /proc/PID/comm to get the
	 * name of the task file.
	 */
	if (rdma_is_kernel_res(res)) {
		if (nla_put_string(msg, RDMA_NLDEV_ATTR_RES_KERN_NAME,
		    res->kern_name))
			return -EMSGSIZE;
	} else {
		if (nla_put_u32(msg, RDMA_NLDEV_ATTR_RES_PID,
		    task_pid_vnr(res->task)))
			return -EMSGSIZE;
	}
	return 0;
}

static bool fill_res_entry(struct ib_device *dev, struct sk_buff *msg,
			   struct rdma_restrack_entry *res)
{
	if (!dev->ops.fill_res_entry)
		return false;
	return dev->ops.fill_res_entry(msg, res);
}

static int fill_res_qp_entry(struct sk_buff *msg, bool has_cap_net_admin,
			     struct rdma_restrack_entry *res, uint32_t port)
{
	struct ib_qp *qp = container_of(res, struct ib_qp, res);
	struct ib_device *dev = qp->device;
	struct ib_qp_init_attr qp_init_attr;
	struct ib_qp_attr qp_attr;
	int ret;

	ret = ib_query_qp(qp, &qp_attr, 0, &qp_init_attr);
	if (ret)
		return ret;

	if (port && port != qp_attr.port_num)
		return -EAGAIN;

	/* In create_qp() port is not set yet */
	if (qp_attr.port_num &&
	    nla_put_u32(msg, RDMA_NLDEV_ATTR_PORT_INDEX, qp_attr.port_num))
		goto err;

	if (nla_put_u32(msg, RDMA_NLDEV_ATTR_RES_LQPN, qp->qp_num))
		goto err;
	if (qp->qp_type == IB_QPT_RC || qp->qp_type == IB_QPT_UC) {
		if (nla_put_u32(msg, RDMA_NLDEV_ATTR_RES_RQPN,
				qp_attr.dest_qp_num))
			goto err;
		if (nla_put_u32(msg, RDMA_NLDEV_ATTR_RES_RQ_PSN,
				qp_attr.rq_psn))
			goto err;
	}

	if (nla_put_u32(msg, RDMA_NLDEV_ATTR_RES_SQ_PSN, qp_attr.sq_psn))
		goto err;

	if (qp->qp_type == IB_QPT_RC || qp->qp_type == IB_QPT_UC ||
	    qp->qp_type == IB_QPT_XRC_INI || qp->qp_type == IB_QPT_XRC_TGT) {
		if (nla_put_u8(msg, RDMA_NLDEV_ATTR_RES_PATH_MIG_STATE,
			       qp_attr.path_mig_state))
			goto err;
	}
	if (nla_put_u8(msg, RDMA_NLDEV_ATTR_RES_TYPE, qp->qp_type))
		goto err;
	if (nla_put_u8(msg, RDMA_NLDEV_ATTR_RES_STATE, qp_attr.qp_state))
		goto err;

	if (!rdma_is_kernel_res(res) &&
	    nla_put_u32(msg, RDMA_NLDEV_ATTR_RES_PDN, qp->pd->res.id))
		goto err;

	if (fill_res_name_pid(msg, res))
		goto err;

	if (fill_res_entry(dev, msg, res))
		goto err;

	return 0;

err:	return -EMSGSIZE;
}

static int fill_res_cm_id_entry(struct sk_buff *msg, bool has_cap_net_admin,
				struct rdma_restrack_entry *res, uint32_t port)
{
	struct rdma_id_private *id_priv =
				container_of(res, struct rdma_id_private, res);
	struct ib_device *dev = id_priv->id.device;
	struct rdma_cm_id *cm_id = &id_priv->id;

	if (port && port != cm_id->port_num)
		return 0;

	if (cm_id->port_num &&
	    nla_put_u32(msg, RDMA_NLDEV_ATTR_PORT_INDEX, cm_id->port_num))
		goto err;

	if (id_priv->qp_num) {
		if (nla_put_u32(msg, RDMA_NLDEV_ATTR_RES_LQPN, id_priv->qp_num))
			goto err;
		if (nla_put_u8(msg, RDMA_NLDEV_ATTR_RES_TYPE, cm_id->qp_type))
			goto err;
	}

	if (nla_put_u32(msg, RDMA_NLDEV_ATTR_RES_PS, cm_id->ps))
		goto err;

	if (nla_put_u8(msg, RDMA_NLDEV_ATTR_RES_STATE, id_priv->state))
		goto err;

	if (cm_id->route.addr.src_addr.ss_family &&
	    nla_put(msg, RDMA_NLDEV_ATTR_RES_SRC_ADDR,
		    sizeof(cm_id->route.addr.src_addr),
		    &cm_id->route.addr.src_addr))
		goto err;
	if (cm_id->route.addr.dst_addr.ss_family &&
	    nla_put(msg, RDMA_NLDEV_ATTR_RES_DST_ADDR,
		    sizeof(cm_id->route.addr.dst_addr),
		    &cm_id->route.addr.dst_addr))
		goto err;

	if (nla_put_u32(msg, RDMA_NLDEV_ATTR_RES_CM_IDN, res->id))
		goto err;

	if (fill_res_name_pid(msg, res))
		goto err;

	if (fill_res_entry(dev, msg, res))
		goto err;

	return 0;

err: return -EMSGSIZE;
}

static int fill_res_cq_entry(struct sk_buff *msg, bool has_cap_net_admin,
			     struct rdma_restrack_entry *res, uint32_t port)
{
	struct ib_cq *cq = container_of(res, struct ib_cq, res);
	struct ib_device *dev = cq->device;

	if (nla_put_u32(msg, RDMA_NLDEV_ATTR_RES_CQE, cq->cqe))
		goto err;
	if (nla_put_u64_64bit(msg, RDMA_NLDEV_ATTR_RES_USECNT,
			      atomic_read(&cq->usecnt), RDMA_NLDEV_ATTR_PAD))
		goto err;

	/* Poll context is only valid for kernel CQs */
	if (rdma_is_kernel_res(res) &&
	    nla_put_u8(msg, RDMA_NLDEV_ATTR_RES_POLL_CTX, cq->poll_ctx))
		goto err;

	if (nla_put_u8(msg, RDMA_NLDEV_ATTR_DEV_DIM, (cq->dim != NULL)))
		goto err;

	if (nla_put_u32(msg, RDMA_NLDEV_ATTR_RES_CQN, res->id))
		goto err;
	if (!rdma_is_kernel_res(res) &&
	    nla_put_u32(msg, RDMA_NLDEV_ATTR_RES_CTXN,
			cq->uobject->context->res.id))
		goto err;

	if (fill_res_name_pid(msg, res))
		goto err;

	if (fill_res_entry(dev, msg, res))
		goto err;

	return 0;

err:	return -EMSGSIZE;
}

static int fill_res_mr_entry(struct sk_buff *msg, bool has_cap_net_admin,
			     struct rdma_restrack_entry *res, uint32_t port)
{
	struct ib_mr *mr = container_of(res, struct ib_mr, res);
	struct ib_device *dev = mr->pd->device;

	if (has_cap_net_admin) {
		if (nla_put_u32(msg, RDMA_NLDEV_ATTR_RES_RKEY, mr->rkey))
			goto err;
		if (nla_put_u32(msg, RDMA_NLDEV_ATTR_RES_LKEY, mr->lkey))
			goto err;
	}

	if (nla_put_u64_64bit(msg, RDMA_NLDEV_ATTR_RES_MRLEN, mr->length,
			      RDMA_NLDEV_ATTR_PAD))
		goto err;

	if (nla_put_u32(msg, RDMA_NLDEV_ATTR_RES_MRN, res->id))
		goto err;

	if (!rdma_is_kernel_res(res) &&
	    nla_put_u32(msg, RDMA_NLDEV_ATTR_RES_PDN, mr->pd->res.id))
		goto err;

	if (fill_res_name_pid(msg, res))
		goto err;

	if (fill_res_entry(dev, msg, res))
		goto err;

	return 0;

err:	return -EMSGSIZE;
}

static int fill_res_pd_entry(struct sk_buff *msg, bool has_cap_net_admin,
			     struct rdma_restrack_entry *res, uint32_t port)
{
	struct ib_pd *pd = container_of(res, struct ib_pd, res);
	struct ib_device *dev = pd->device;

	if (has_cap_net_admin) {
		if (nla_put_u32(msg, RDMA_NLDEV_ATTR_RES_LOCAL_DMA_LKEY,
				pd->local_dma_lkey))
			goto err;
		if ((pd->flags & IB_PD_UNSAFE_GLOBAL_RKEY) &&
		    nla_put_u32(msg, RDMA_NLDEV_ATTR_RES_UNSAFE_GLOBAL_RKEY,
				pd->unsafe_global_rkey))
			goto err;
	}
	if (nla_put_u64_64bit(msg, RDMA_NLDEV_ATTR_RES_USECNT,
			      atomic_read(&pd->usecnt), RDMA_NLDEV_ATTR_PAD))
		goto err;

	if (nla_put_u32(msg, RDMA_NLDEV_ATTR_RES_PDN, res->id))
		goto err;

	if (!rdma_is_kernel_res(res) &&
	    nla_put_u32(msg, RDMA_NLDEV_ATTR_RES_CTXN,
			pd->uobject->context->res.id))
		goto err;

	if (fill_res_name_pid(msg, res))
		goto err;

	if (fill_res_entry(dev, msg, res))
		goto err;

	return 0;

err:	return -EMSGSIZE;
}

static int fill_stat_counter_mode(struct sk_buff *msg,
				  struct rdma_counter *counter)
{
	struct rdma_counter_mode *m = &counter->mode;

	if (nla_put_u32(msg, RDMA_NLDEV_ATTR_STAT_MODE, m->mode))
		return -EMSGSIZE;

	if (m->mode == RDMA_COUNTER_MODE_AUTO)
		if ((m->mask & RDMA_COUNTER_MASK_QP_TYPE) &&
		    nla_put_u8(msg, RDMA_NLDEV_ATTR_RES_TYPE, m->param.qp_type))
			return -EMSGSIZE;

	return 0;
}

static int fill_stat_counter_qp_entry(struct sk_buff *msg, u32 qpn)
{
	struct nlattr *entry_attr;

	entry_attr = nla_nest_start(msg, RDMA_NLDEV_ATTR_RES_QP_ENTRY);
	if (!entry_attr)
		return -EMSGSIZE;

	if (nla_put_u32(msg, RDMA_NLDEV_ATTR_RES_LQPN, qpn))
		goto err;

	nla_nest_end(msg, entry_attr);
	return 0;

err:
	nla_nest_cancel(msg, entry_attr);
	return -EMSGSIZE;
}

static int fill_stat_counter_qps(struct sk_buff *msg,
				 struct rdma_counter *counter)
{
	struct rdma_restrack_entry *res;
	struct rdma_restrack_root *rt;
	struct nlattr *table_attr;
	struct ib_qp *qp = NULL;
	unsigned long id = 0;
	int ret = 0;

	table_attr = nla_nest_start(msg, RDMA_NLDEV_ATTR_RES_QP);

	rt = &counter->device->res[RDMA_RESTRACK_QP];
	xa_lock(&rt->xa);
	xa_for_each(&rt->xa, id, res) {
		if (!rdma_is_visible_in_pid_ns(res))
			continue;

		qp = container_of(res, struct ib_qp, res);
		if (qp->qp_type == IB_QPT_RAW_PACKET && !capable(CAP_NET_RAW))
			continue;

		if (!qp->counter || (qp->counter->id != counter->id))
			continue;

		ret = fill_stat_counter_qp_entry(msg, qp->qp_num);
		if (ret)
			goto err;
	}

	xa_unlock(&rt->xa);
	nla_nest_end(msg, table_attr);
	return 0;

err:
	xa_unlock(&rt->xa);
	nla_nest_cancel(msg, table_attr);
	return ret;
}

static int fill_stat_hwcounter_entry(struct sk_buff *msg,
				     const char *name, u64 value)
{
	struct nlattr *entry_attr;

	entry_attr = nla_nest_start(msg, RDMA_NLDEV_ATTR_STAT_HWCOUNTER_ENTRY);
	if (!entry_attr)
		return -EMSGSIZE;

	if (nla_put_string(msg, RDMA_NLDEV_ATTR_STAT_HWCOUNTER_ENTRY_NAME,
			   name))
		goto err;
	if (nla_put_u64_64bit(msg, RDMA_NLDEV_ATTR_STAT_HWCOUNTER_ENTRY_VALUE,
			      value, RDMA_NLDEV_ATTR_PAD))
		goto err;

	nla_nest_end(msg, entry_attr);
	return 0;

err:
	nla_nest_cancel(msg, entry_attr);
	return -EMSGSIZE;
}

static int fill_stat_counter_hwcounters(struct sk_buff *msg,
					struct rdma_counter *counter)
{
	struct rdma_hw_stats *st = counter->stats;
	struct nlattr *table_attr;
	int i;

	table_attr = nla_nest_start(msg, RDMA_NLDEV_ATTR_STAT_HWCOUNTERS);
	if (!table_attr)
		return -EMSGSIZE;

	for (i = 0; i < st->num_counters; i++)
		if (fill_stat_hwcounter_entry(msg, st->names[i], st->value[i]))
			goto err;

	nla_nest_end(msg, table_attr);
	return 0;

err:
	nla_nest_cancel(msg, table_attr);
	return -EMSGSIZE;
}

static int fill_res_counter_entry(struct sk_buff *msg, bool has_cap_net_admin,
				  struct rdma_restrack_entry *res,
				  uint32_t port)
{
	struct rdma_counter *counter =
		container_of(res, struct rdma_counter, res);

	if (port && port != counter->port)
		return 0;

	/* Dump it even query failed */
	rdma_counter_query_stats(counter);

	if (nla_put_u32(msg, RDMA_NLDEV_ATTR_PORT_INDEX, counter->port) ||
	    nla_put_u32(msg, RDMA_NLDEV_ATTR_STAT_COUNTER_ID, counter->id) ||
	    fill_res_name_pid(msg, &counter->res) ||
	    fill_stat_counter_mode(msg, counter) ||
	    fill_stat_counter_qps(msg, counter) ||
	    fill_stat_counter_hwcounters(msg, counter))
		return -EMSGSIZE;

	return 0;
}

static int nldev_get_doit(struct sk_buff *skb, struct nlmsghdr *nlh,
			  struct netlink_ext_ack *extack)
{
	struct nlattr *tb[RDMA_NLDEV_ATTR_MAX];
	struct ib_device *device;
	struct sk_buff *msg;
	u32 index;
	int err;

	err = nlmsg_parse_deprecated(nlh, 0, tb, RDMA_NLDEV_ATTR_MAX - 1,
				     nldev_policy, extack);
	if (err || !tb[RDMA_NLDEV_ATTR_DEV_INDEX])
		return -EINVAL;

	index = nla_get_u32(tb[RDMA_NLDEV_ATTR_DEV_INDEX]);

	device = ib_device_get_by_index(sock_net(skb->sk), index);
	if (!device)
		return -EINVAL;

	msg = nlmsg_new(NLMSG_DEFAULT_SIZE, GFP_KERNEL);
	if (!msg) {
		err = -ENOMEM;
		goto err;
	}

	nlh = nlmsg_put(msg, NETLINK_CB(skb).portid, nlh->nlmsg_seq,
			RDMA_NL_GET_TYPE(RDMA_NL_NLDEV, RDMA_NLDEV_CMD_GET),
			0, 0);

	err = fill_dev_info(msg, device);
	if (err)
		goto err_free;

	nlmsg_end(msg, nlh);

	ib_device_put(device);
	return rdma_nl_unicast(msg, NETLINK_CB(skb).portid);

err_free:
	nlmsg_free(msg);
err:
	ib_device_put(device);
	return err;
}

static int nldev_set_doit(struct sk_buff *skb, struct nlmsghdr *nlh,
			  struct netlink_ext_ack *extack)
{
	struct nlattr *tb[RDMA_NLDEV_ATTR_MAX];
	struct ib_device *device;
	u32 index;
	int err;

	err = nlmsg_parse_deprecated(nlh, 0, tb, RDMA_NLDEV_ATTR_MAX - 1,
				     nldev_policy, extack);
	if (err || !tb[RDMA_NLDEV_ATTR_DEV_INDEX])
		return -EINVAL;

	index = nla_get_u32(tb[RDMA_NLDEV_ATTR_DEV_INDEX]);
	device = ib_device_get_by_index(sock_net(skb->sk), index);
	if (!device)
		return -EINVAL;

	if (tb[RDMA_NLDEV_ATTR_DEV_NAME]) {
		char name[IB_DEVICE_NAME_MAX] = {};

		nla_strlcpy(name, tb[RDMA_NLDEV_ATTR_DEV_NAME],
			    IB_DEVICE_NAME_MAX);
		err = ib_device_rename(device, name);
		goto done;
	}

	if (tb[RDMA_NLDEV_NET_NS_FD]) {
		u32 ns_fd;

		ns_fd = nla_get_u32(tb[RDMA_NLDEV_NET_NS_FD]);
		err = ib_device_set_netns_put(skb, device, ns_fd);
		goto put_done;
	}

	if (tb[RDMA_NLDEV_ATTR_DEV_DIM]) {
		u8 use_dim;

		use_dim = nla_get_u8(tb[RDMA_NLDEV_ATTR_DEV_DIM]);
		err = ib_device_set_dim(device,  use_dim);
		goto done;
	}

done:
	ib_device_put(device);
put_done:
	return err;
}

static int _nldev_get_dumpit(struct ib_device *device,
			     struct sk_buff *skb,
			     struct netlink_callback *cb,
			     unsigned int idx)
{
	int start = cb->args[0];
	struct nlmsghdr *nlh;

	if (idx < start)
		return 0;

	nlh = nlmsg_put(skb, NETLINK_CB(cb->skb).portid, cb->nlh->nlmsg_seq,
			RDMA_NL_GET_TYPE(RDMA_NL_NLDEV, RDMA_NLDEV_CMD_GET),
			0, NLM_F_MULTI);

	if (fill_dev_info(skb, device)) {
		nlmsg_cancel(skb, nlh);
		goto out;
	}

	nlmsg_end(skb, nlh);

	idx++;

out:	cb->args[0] = idx;
	return skb->len;
}

static int nldev_get_dumpit(struct sk_buff *skb, struct netlink_callback *cb)
{
	/*
	 * There is no need to take lock, because
	 * we are relying on ib_core's locking.
	 */
	return ib_enum_all_devs(_nldev_get_dumpit, skb, cb);
}

static int nldev_port_get_doit(struct sk_buff *skb, struct nlmsghdr *nlh,
			       struct netlink_ext_ack *extack)
{
	struct nlattr *tb[RDMA_NLDEV_ATTR_MAX];
	struct ib_device *device;
	struct sk_buff *msg;
	u32 index;
	u32 port;
	int err;

	err = nlmsg_parse_deprecated(nlh, 0, tb, RDMA_NLDEV_ATTR_MAX - 1,
				     nldev_policy, extack);
	if (err ||
	    !tb[RDMA_NLDEV_ATTR_DEV_INDEX] ||
	    !tb[RDMA_NLDEV_ATTR_PORT_INDEX])
		return -EINVAL;

	index = nla_get_u32(tb[RDMA_NLDEV_ATTR_DEV_INDEX]);
	device = ib_device_get_by_index(sock_net(skb->sk), index);
	if (!device)
		return -EINVAL;

	port = nla_get_u32(tb[RDMA_NLDEV_ATTR_PORT_INDEX]);
	if (!rdma_is_port_valid(device, port)) {
		err = -EINVAL;
		goto err;
	}

	msg = nlmsg_new(NLMSG_DEFAULT_SIZE, GFP_KERNEL);
	if (!msg) {
		err = -ENOMEM;
		goto err;
	}

	nlh = nlmsg_put(msg, NETLINK_CB(skb).portid, nlh->nlmsg_seq,
			RDMA_NL_GET_TYPE(RDMA_NL_NLDEV, RDMA_NLDEV_CMD_GET),
			0, 0);

	err = fill_port_info(msg, device, port, sock_net(skb->sk));
	if (err)
		goto err_free;

	nlmsg_end(msg, nlh);
	ib_device_put(device);

	return rdma_nl_unicast(msg, NETLINK_CB(skb).portid);

err_free:
	nlmsg_free(msg);
err:
	ib_device_put(device);
	return err;
}

static int nldev_port_get_dumpit(struct sk_buff *skb,
				 struct netlink_callback *cb)
{
	struct nlattr *tb[RDMA_NLDEV_ATTR_MAX];
	struct ib_device *device;
	int start = cb->args[0];
	struct nlmsghdr *nlh;
	u32 idx = 0;
	u32 ifindex;
	int err;
	unsigned int p;

	err = nlmsg_parse_deprecated(cb->nlh, 0, tb, RDMA_NLDEV_ATTR_MAX - 1,
				     nldev_policy, NULL);
	if (err || !tb[RDMA_NLDEV_ATTR_DEV_INDEX])
		return -EINVAL;

	ifindex = nla_get_u32(tb[RDMA_NLDEV_ATTR_DEV_INDEX]);
	device = ib_device_get_by_index(sock_net(skb->sk), ifindex);
	if (!device)
		return -EINVAL;

	rdma_for_each_port (device, p) {
		/*
		 * The dumpit function returns all information from specific
		 * index. This specific index is taken from the netlink
		 * messages request sent by user and it is available
		 * in cb->args[0].
		 *
		 * Usually, the user doesn't fill this field and it causes
		 * to return everything.
		 *
		 */
		if (idx < start) {
			idx++;
			continue;
		}

		nlh = nlmsg_put(skb, NETLINK_CB(cb->skb).portid,
				cb->nlh->nlmsg_seq,
				RDMA_NL_GET_TYPE(RDMA_NL_NLDEV,
						 RDMA_NLDEV_CMD_PORT_GET),
				0, NLM_F_MULTI);

		if (fill_port_info(skb, device, p, sock_net(skb->sk))) {
			nlmsg_cancel(skb, nlh);
			goto out;
		}
		idx++;
		nlmsg_end(skb, nlh);
	}

out:
	ib_device_put(device);
	cb->args[0] = idx;
	return skb->len;
}

static int nldev_res_get_doit(struct sk_buff *skb, struct nlmsghdr *nlh,
			      struct netlink_ext_ack *extack)
{
	struct nlattr *tb[RDMA_NLDEV_ATTR_MAX];
	struct ib_device *device;
	struct sk_buff *msg;
	u32 index;
	int ret;

	ret = nlmsg_parse_deprecated(nlh, 0, tb, RDMA_NLDEV_ATTR_MAX - 1,
				     nldev_policy, extack);
	if (ret || !tb[RDMA_NLDEV_ATTR_DEV_INDEX])
		return -EINVAL;

	index = nla_get_u32(tb[RDMA_NLDEV_ATTR_DEV_INDEX]);
	device = ib_device_get_by_index(sock_net(skb->sk), index);
	if (!device)
		return -EINVAL;

	msg = nlmsg_new(NLMSG_DEFAULT_SIZE, GFP_KERNEL);
	if (!msg) {
		ret = -ENOMEM;
		goto err;
	}

	nlh = nlmsg_put(msg, NETLINK_CB(skb).portid, nlh->nlmsg_seq,
			RDMA_NL_GET_TYPE(RDMA_NL_NLDEV, RDMA_NLDEV_CMD_RES_GET),
			0, 0);

	ret = fill_res_info(msg, device);
	if (ret)
		goto err_free;

	nlmsg_end(msg, nlh);
	ib_device_put(device);
	return rdma_nl_unicast(msg, NETLINK_CB(skb).portid);

err_free:
	nlmsg_free(msg);
err:
	ib_device_put(device);
	return ret;
}

static int _nldev_res_get_dumpit(struct ib_device *device,
				 struct sk_buff *skb,
				 struct netlink_callback *cb,
				 unsigned int idx)
{
	int start = cb->args[0];
	struct nlmsghdr *nlh;

	if (idx < start)
		return 0;

	nlh = nlmsg_put(skb, NETLINK_CB(cb->skb).portid, cb->nlh->nlmsg_seq,
			RDMA_NL_GET_TYPE(RDMA_NL_NLDEV, RDMA_NLDEV_CMD_RES_GET),
			0, NLM_F_MULTI);

	if (fill_res_info(skb, device)) {
		nlmsg_cancel(skb, nlh);
		goto out;
	}
	nlmsg_end(skb, nlh);

	idx++;

out:
	cb->args[0] = idx;
	return skb->len;
}

static int nldev_res_get_dumpit(struct sk_buff *skb,
				struct netlink_callback *cb)
{
	return ib_enum_all_devs(_nldev_res_get_dumpit, skb, cb);
}

struct nldev_fill_res_entry {
	int (*fill_res_func)(struct sk_buff *msg, bool has_cap_net_admin,
			     struct rdma_restrack_entry *res, u32 port);
	enum rdma_nldev_attr nldev_attr;
	enum rdma_nldev_command nldev_cmd;
	u8 flags;
	u32 entry;
	u32 id;
};

enum nldev_res_flags {
	NLDEV_PER_DEV = 1 << 0,
};

static const struct nldev_fill_res_entry fill_entries[RDMA_RESTRACK_MAX] = {
	[RDMA_RESTRACK_QP] = {
		.fill_res_func = fill_res_qp_entry,
		.nldev_cmd = RDMA_NLDEV_CMD_RES_QP_GET,
		.nldev_attr = RDMA_NLDEV_ATTR_RES_QP,
		.entry = RDMA_NLDEV_ATTR_RES_QP_ENTRY,
		.id = RDMA_NLDEV_ATTR_RES_LQPN,
	},
	[RDMA_RESTRACK_CM_ID] = {
		.fill_res_func = fill_res_cm_id_entry,
		.nldev_cmd = RDMA_NLDEV_CMD_RES_CM_ID_GET,
		.nldev_attr = RDMA_NLDEV_ATTR_RES_CM_ID,
		.entry = RDMA_NLDEV_ATTR_RES_CM_ID_ENTRY,
		.id = RDMA_NLDEV_ATTR_RES_CM_IDN,
	},
	[RDMA_RESTRACK_CQ] = {
		.fill_res_func = fill_res_cq_entry,
		.nldev_cmd = RDMA_NLDEV_CMD_RES_CQ_GET,
		.nldev_attr = RDMA_NLDEV_ATTR_RES_CQ,
		.flags = NLDEV_PER_DEV,
		.entry = RDMA_NLDEV_ATTR_RES_CQ_ENTRY,
		.id = RDMA_NLDEV_ATTR_RES_CQN,
	},
	[RDMA_RESTRACK_MR] = {
		.fill_res_func = fill_res_mr_entry,
		.nldev_cmd = RDMA_NLDEV_CMD_RES_MR_GET,
		.nldev_attr = RDMA_NLDEV_ATTR_RES_MR,
		.flags = NLDEV_PER_DEV,
		.entry = RDMA_NLDEV_ATTR_RES_MR_ENTRY,
		.id = RDMA_NLDEV_ATTR_RES_MRN,
	},
	[RDMA_RESTRACK_PD] = {
		.fill_res_func = fill_res_pd_entry,
		.nldev_cmd = RDMA_NLDEV_CMD_RES_PD_GET,
		.nldev_attr = RDMA_NLDEV_ATTR_RES_PD,
		.flags = NLDEV_PER_DEV,
		.entry = RDMA_NLDEV_ATTR_RES_PD_ENTRY,
		.id = RDMA_NLDEV_ATTR_RES_PDN,
	},
	[RDMA_RESTRACK_COUNTER] = {
		.fill_res_func = fill_res_counter_entry,
		.nldev_cmd = RDMA_NLDEV_CMD_STAT_GET,
		.nldev_attr = RDMA_NLDEV_ATTR_STAT_COUNTER,
		.entry = RDMA_NLDEV_ATTR_STAT_COUNTER_ENTRY,
		.id = RDMA_NLDEV_ATTR_STAT_COUNTER_ID,
	},
};

static int res_get_common_doit(struct sk_buff *skb, struct nlmsghdr *nlh,
			       struct netlink_ext_ack *extack,
			       enum rdma_restrack_type res_type)
{
	const struct nldev_fill_res_entry *fe = &fill_entries[res_type];
	struct nlattr *tb[RDMA_NLDEV_ATTR_MAX];
	struct rdma_restrack_entry *res;
	struct ib_device *device;
	u32 index, id, port = 0;
	bool has_cap_net_admin;
	struct sk_buff *msg;
	int ret;

	ret = nlmsg_parse_deprecated(nlh, 0, tb, RDMA_NLDEV_ATTR_MAX - 1,
				     nldev_policy, extack);
	if (ret || !tb[RDMA_NLDEV_ATTR_DEV_INDEX] || !fe->id || !tb[fe->id])
		return -EINVAL;

	index = nla_get_u32(tb[RDMA_NLDEV_ATTR_DEV_INDEX]);
	device = ib_device_get_by_index(sock_net(skb->sk), index);
	if (!device)
		return -EINVAL;

	if (tb[RDMA_NLDEV_ATTR_PORT_INDEX]) {
		port = nla_get_u32(tb[RDMA_NLDEV_ATTR_PORT_INDEX]);
		if (!rdma_is_port_valid(device, port)) {
			ret = -EINVAL;
			goto err;
		}
	}

	if ((port && fe->flags & NLDEV_PER_DEV) ||
	    (!port && ~fe->flags & NLDEV_PER_DEV)) {
		ret = -EINVAL;
		goto err;
	}

	id = nla_get_u32(tb[fe->id]);
	res = rdma_restrack_get_byid(device, res_type, id);
	if (IS_ERR(res)) {
		ret = PTR_ERR(res);
		goto err;
	}

	if (!rdma_is_visible_in_pid_ns(res)) {
		ret = -ENOENT;
		goto err_get;
	}

	msg = nlmsg_new(NLMSG_DEFAULT_SIZE, GFP_KERNEL);
	if (!msg) {
		ret = -ENOMEM;
		goto err;
	}

	nlh = nlmsg_put(msg, NETLINK_CB(skb).portid, nlh->nlmsg_seq,
			RDMA_NL_GET_TYPE(RDMA_NL_NLDEV, fe->nldev_cmd),
			0, 0);

	if (fill_nldev_handle(msg, device)) {
		ret = -EMSGSIZE;
		goto err_free;
	}

	has_cap_net_admin = netlink_capable(skb, CAP_NET_ADMIN);
	ret = fe->fill_res_func(msg, has_cap_net_admin, res, port);
	rdma_restrack_put(res);
	if (ret)
		goto err_free;

	nlmsg_end(msg, nlh);
	ib_device_put(device);
	return rdma_nl_unicast(msg, NETLINK_CB(skb).portid);

err_free:
	nlmsg_free(msg);
err_get:
	rdma_restrack_put(res);
err:
	ib_device_put(device);
	return ret;
}

static int res_get_common_dumpit(struct sk_buff *skb,
				 struct netlink_callback *cb,
				 enum rdma_restrack_type res_type)
{
	const struct nldev_fill_res_entry *fe = &fill_entries[res_type];
	struct nlattr *tb[RDMA_NLDEV_ATTR_MAX];
	struct rdma_restrack_entry *res;
	struct rdma_restrack_root *rt;
	int err, ret = 0, idx = 0;
	struct nlattr *table_attr;
	struct nlattr *entry_attr;
	struct ib_device *device;
	int start = cb->args[0];
	bool has_cap_net_admin;
	struct nlmsghdr *nlh;
	unsigned long id;
	u32 index, port = 0;
	bool filled = false;

	err = nlmsg_parse_deprecated(cb->nlh, 0, tb, RDMA_NLDEV_ATTR_MAX - 1,
				     nldev_policy, NULL);
	/*
	 * Right now, we are expecting the device index to get res information,
	 * but it is possible to extend this code to return all devices in
	 * one shot by checking the existence of RDMA_NLDEV_ATTR_DEV_INDEX.
	 * if it doesn't exist, we will iterate over all devices.
	 *
	 * But it is not needed for now.
	 */
	if (err || !tb[RDMA_NLDEV_ATTR_DEV_INDEX])
		return -EINVAL;

	index = nla_get_u32(tb[RDMA_NLDEV_ATTR_DEV_INDEX]);
	device = ib_device_get_by_index(sock_net(skb->sk), index);
	if (!device)
		return -EINVAL;

	/*
	 * If no PORT_INDEX is supplied, we will return all QPs from that device
	 */
	if (tb[RDMA_NLDEV_ATTR_PORT_INDEX]) {
		port = nla_get_u32(tb[RDMA_NLDEV_ATTR_PORT_INDEX]);
		if (!rdma_is_port_valid(device, port)) {
			ret = -EINVAL;
			goto err_index;
		}
	}

	nlh = nlmsg_put(skb, NETLINK_CB(cb->skb).portid, cb->nlh->nlmsg_seq,
			RDMA_NL_GET_TYPE(RDMA_NL_NLDEV, fe->nldev_cmd),
			0, NLM_F_MULTI);

	if (fill_nldev_handle(skb, device)) {
		ret = -EMSGSIZE;
		goto err;
	}

	table_attr = nla_nest_start_noflag(skb, fe->nldev_attr);
	if (!table_attr) {
		ret = -EMSGSIZE;
		goto err;
	}

	has_cap_net_admin = netlink_capable(cb->skb, CAP_NET_ADMIN);

	rt = &device->res[res_type];
	xa_lock(&rt->xa);
	/*
	 * FIXME: if the skip ahead is something common this loop should
	 * use xas_for_each & xas_pause to optimize, we can have a lot of
	 * objects.
	 */
	xa_for_each(&rt->xa, id, res) {
		if (!rdma_is_visible_in_pid_ns(res))
			continue;

		if (idx < start || !rdma_restrack_get(res))
			goto next;

		xa_unlock(&rt->xa);

		filled = true;

		entry_attr = nla_nest_start_noflag(skb, fe->entry);
		if (!entry_attr) {
			ret = -EMSGSIZE;
			rdma_restrack_put(res);
			goto msg_full;
		}

		ret = fe->fill_res_func(skb, has_cap_net_admin, res, port);
		rdma_restrack_put(res);

		if (ret) {
			nla_nest_cancel(skb, entry_attr);
			if (ret == -EMSGSIZE)
				goto msg_full;
			if (ret == -EAGAIN)
				goto again;
			goto res_err;
		}
		nla_nest_end(skb, entry_attr);
again:		xa_lock(&rt->xa);
next:		idx++;
	}
	xa_unlock(&rt->xa);

msg_full:
	nla_nest_end(skb, table_attr);
	nlmsg_end(skb, nlh);
	cb->args[0] = idx;

	/*
	 * No more entries to fill, cancel the message and
	 * return 0 to mark end of dumpit.
	 */
	if (!filled)
		goto err;

	ib_device_put(device);
	return skb->len;

res_err:
	nla_nest_cancel(skb, table_attr);

err:
	nlmsg_cancel(skb, nlh);

err_index:
	ib_device_put(device);
	return ret;
}

#define RES_GET_FUNCS(name, type)                                              \
	static int nldev_res_get_##name##_dumpit(struct sk_buff *skb,          \
						 struct netlink_callback *cb)  \
	{                                                                      \
		return res_get_common_dumpit(skb, cb, type);                   \
	}                                                                      \
	static int nldev_res_get_##name##_doit(struct sk_buff *skb,            \
					       struct nlmsghdr *nlh,           \
					       struct netlink_ext_ack *extack) \
	{                                                                      \
		return res_get_common_doit(skb, nlh, extack, type);            \
	}

RES_GET_FUNCS(qp, RDMA_RESTRACK_QP);
RES_GET_FUNCS(cm_id, RDMA_RESTRACK_CM_ID);
RES_GET_FUNCS(cq, RDMA_RESTRACK_CQ);
RES_GET_FUNCS(pd, RDMA_RESTRACK_PD);
RES_GET_FUNCS(mr, RDMA_RESTRACK_MR);
RES_GET_FUNCS(counter, RDMA_RESTRACK_COUNTER);

static LIST_HEAD(link_ops);
static DECLARE_RWSEM(link_ops_rwsem);

static const struct rdma_link_ops *link_ops_get(const char *type)
{
	const struct rdma_link_ops *ops;

	list_for_each_entry(ops, &link_ops, list) {
		if (!strcmp(ops->type, type))
			goto out;
	}
	ops = NULL;
out:
	return ops;
}

void rdma_link_register(struct rdma_link_ops *ops)
{
	down_write(&link_ops_rwsem);
	if (WARN_ON_ONCE(link_ops_get(ops->type)))
		goto out;
	list_add(&ops->list, &link_ops);
out:
	up_write(&link_ops_rwsem);
}
EXPORT_SYMBOL(rdma_link_register);

void rdma_link_unregister(struct rdma_link_ops *ops)
{
	down_write(&link_ops_rwsem);
	list_del(&ops->list);
	up_write(&link_ops_rwsem);
}
EXPORT_SYMBOL(rdma_link_unregister);

static int nldev_newlink(struct sk_buff *skb, struct nlmsghdr *nlh,
			  struct netlink_ext_ack *extack)
{
	struct nlattr *tb[RDMA_NLDEV_ATTR_MAX];
	char ibdev_name[IB_DEVICE_NAME_MAX];
	const struct rdma_link_ops *ops;
	char ndev_name[IFNAMSIZ];
	struct net_device *ndev;
	char type[IFNAMSIZ];
	int err;

	err = nlmsg_parse_deprecated(nlh, 0, tb, RDMA_NLDEV_ATTR_MAX - 1,
				     nldev_policy, extack);
	if (err || !tb[RDMA_NLDEV_ATTR_DEV_NAME] ||
	    !tb[RDMA_NLDEV_ATTR_LINK_TYPE] || !tb[RDMA_NLDEV_ATTR_NDEV_NAME])
		return -EINVAL;

	nla_strlcpy(ibdev_name, tb[RDMA_NLDEV_ATTR_DEV_NAME],
		    sizeof(ibdev_name));
	if (strchr(ibdev_name, '%'))
		return -EINVAL;

	nla_strlcpy(type, tb[RDMA_NLDEV_ATTR_LINK_TYPE], sizeof(type));
	nla_strlcpy(ndev_name, tb[RDMA_NLDEV_ATTR_NDEV_NAME],
		    sizeof(ndev_name));

	ndev = dev_get_by_name(sock_net(skb->sk), ndev_name);
	if (!ndev)
		return -ENODEV;

	down_read(&link_ops_rwsem);
	ops = link_ops_get(type);
#ifdef CONFIG_MODULES
	if (!ops) {
		up_read(&link_ops_rwsem);
		request_module("rdma-link-%s", type);
		down_read(&link_ops_rwsem);
		ops = link_ops_get(type);
	}
#endif
	err = ops ? ops->newlink(ibdev_name, ndev) : -EINVAL;
	up_read(&link_ops_rwsem);
	dev_put(ndev);

	return err;
}

static int nldev_dellink(struct sk_buff *skb, struct nlmsghdr *nlh,
			  struct netlink_ext_ack *extack)
{
	struct nlattr *tb[RDMA_NLDEV_ATTR_MAX];
	struct ib_device *device;
	u32 index;
	int err;

	err = nlmsg_parse_deprecated(nlh, 0, tb, RDMA_NLDEV_ATTR_MAX - 1,
				     nldev_policy, extack);
	if (err || !tb[RDMA_NLDEV_ATTR_DEV_INDEX])
		return -EINVAL;

	index = nla_get_u32(tb[RDMA_NLDEV_ATTR_DEV_INDEX]);
	device = ib_device_get_by_index(sock_net(skb->sk), index);
	if (!device)
		return -EINVAL;

	if (!(device->attrs.device_cap_flags & IB_DEVICE_ALLOW_USER_UNREG)) {
		ib_device_put(device);
		return -EINVAL;
	}

	ib_unregister_device_and_put(device);
	return 0;
}

static int nldev_get_chardev(struct sk_buff *skb, struct nlmsghdr *nlh,
			     struct netlink_ext_ack *extack)
{
	struct nlattr *tb[RDMA_NLDEV_ATTR_MAX];
	char client_name[RDMA_NLDEV_ATTR_CHARDEV_TYPE_SIZE];
	struct ib_client_nl_info data = {};
	struct ib_device *ibdev = NULL;
	struct sk_buff *msg;
	u32 index;
	int err;

	err = nlmsg_parse(nlh, 0, tb, RDMA_NLDEV_ATTR_MAX - 1, nldev_policy,
			  extack);
	if (err || !tb[RDMA_NLDEV_ATTR_CHARDEV_TYPE])
		return -EINVAL;

	nla_strlcpy(client_name, tb[RDMA_NLDEV_ATTR_CHARDEV_TYPE],
		    sizeof(client_name));

	if (tb[RDMA_NLDEV_ATTR_DEV_INDEX]) {
		index = nla_get_u32(tb[RDMA_NLDEV_ATTR_DEV_INDEX]);
		ibdev = ib_device_get_by_index(sock_net(skb->sk), index);
		if (!ibdev)
			return -EINVAL;

		if (tb[RDMA_NLDEV_ATTR_PORT_INDEX]) {
			data.port = nla_get_u32(tb[RDMA_NLDEV_ATTR_PORT_INDEX]);
			if (!rdma_is_port_valid(ibdev, data.port)) {
				err = -EINVAL;
				goto out_put;
			}
		} else {
			data.port = -1;
		}
	} else if (tb[RDMA_NLDEV_ATTR_PORT_INDEX]) {
		return -EINVAL;
	}

	msg = nlmsg_new(NLMSG_DEFAULT_SIZE, GFP_KERNEL);
	if (!msg) {
		err = -ENOMEM;
		goto out_put;
	}
	nlh = nlmsg_put(msg, NETLINK_CB(skb).portid, nlh->nlmsg_seq,
			RDMA_NL_GET_TYPE(RDMA_NL_NLDEV,
					 RDMA_NLDEV_CMD_GET_CHARDEV),
			0, 0);

	data.nl_msg = msg;
	err = ib_get_client_nl_info(ibdev, client_name, &data);
	if (err)
		goto out_nlmsg;

	err = nla_put_u64_64bit(msg, RDMA_NLDEV_ATTR_CHARDEV,
				huge_encode_dev(data.cdev->devt),
				RDMA_NLDEV_ATTR_PAD);
	if (err)
		goto out_data;
	err = nla_put_u64_64bit(msg, RDMA_NLDEV_ATTR_CHARDEV_ABI, data.abi,
				RDMA_NLDEV_ATTR_PAD);
	if (err)
		goto out_data;
	if (nla_put_string(msg, RDMA_NLDEV_ATTR_CHARDEV_NAME,
			   dev_name(data.cdev))) {
		err = -EMSGSIZE;
		goto out_data;
	}

	nlmsg_end(msg, nlh);
	put_device(data.cdev);
	if (ibdev)
		ib_device_put(ibdev);
	return rdma_nl_unicast(msg, NETLINK_CB(skb).portid);

out_data:
	put_device(data.cdev);
out_nlmsg:
	nlmsg_free(msg);
out_put:
	if (ibdev)
		ib_device_put(ibdev);
	return err;
}

static int nldev_sys_get_doit(struct sk_buff *skb, struct nlmsghdr *nlh,
			      struct netlink_ext_ack *extack)
{
	struct nlattr *tb[RDMA_NLDEV_ATTR_MAX];
	struct sk_buff *msg;
	int err;

	err = nlmsg_parse(nlh, 0, tb, RDMA_NLDEV_ATTR_MAX - 1,
			  nldev_policy, extack);
	if (err)
		return err;

	msg = nlmsg_new(NLMSG_DEFAULT_SIZE, GFP_KERNEL);
	if (!msg)
		return -ENOMEM;

	nlh = nlmsg_put(msg, NETLINK_CB(skb).portid, nlh->nlmsg_seq,
			RDMA_NL_GET_TYPE(RDMA_NL_NLDEV,
					 RDMA_NLDEV_CMD_SYS_GET),
			0, 0);

	err = nla_put_u8(msg, RDMA_NLDEV_SYS_ATTR_NETNS_MODE,
			 (u8)ib_devices_shared_netns);
	if (err) {
		nlmsg_free(msg);
		return err;
	}
	nlmsg_end(msg, nlh);
	return rdma_nl_unicast(msg, NETLINK_CB(skb).portid);
}

static int nldev_set_sys_set_doit(struct sk_buff *skb, struct nlmsghdr *nlh,
				  struct netlink_ext_ack *extack)
{
	struct nlattr *tb[RDMA_NLDEV_ATTR_MAX];
	u8 enable;
	int err;

	err = nlmsg_parse(nlh, 0, tb, RDMA_NLDEV_ATTR_MAX - 1,
			  nldev_policy, extack);
	if (err || !tb[RDMA_NLDEV_SYS_ATTR_NETNS_MODE])
		return -EINVAL;

	enable = nla_get_u8(tb[RDMA_NLDEV_SYS_ATTR_NETNS_MODE]);
	/* Only 0 and 1 are supported */
	if (enable > 1)
		return -EINVAL;

	err = rdma_compatdev_set(enable);
	return err;
}

static int nldev_stat_set_doit(struct sk_buff *skb, struct nlmsghdr *nlh,
			       struct netlink_ext_ack *extack)
{
	u32 index, port, mode, mask = 0, qpn, cntn = 0;
	struct nlattr *tb[RDMA_NLDEV_ATTR_MAX];
	struct ib_device *device;
	struct sk_buff *msg;
	int ret;

	ret = nlmsg_parse(nlh, 0, tb, RDMA_NLDEV_ATTR_MAX - 1,
			  nldev_policy, extack);
	/* Currently only counter for QP is supported */
	if (ret || !tb[RDMA_NLDEV_ATTR_STAT_RES] ||
	    !tb[RDMA_NLDEV_ATTR_DEV_INDEX] ||
	    !tb[RDMA_NLDEV_ATTR_PORT_INDEX] || !tb[RDMA_NLDEV_ATTR_STAT_MODE])
		return -EINVAL;

	if (nla_get_u32(tb[RDMA_NLDEV_ATTR_STAT_RES]) != RDMA_NLDEV_ATTR_RES_QP)
		return -EINVAL;

	index = nla_get_u32(tb[RDMA_NLDEV_ATTR_DEV_INDEX]);
	device = ib_device_get_by_index(sock_net(skb->sk), index);
	if (!device)
		return -EINVAL;

	port = nla_get_u32(tb[RDMA_NLDEV_ATTR_PORT_INDEX]);
	if (!rdma_is_port_valid(device, port)) {
		ret = -EINVAL;
		goto err;
	}

	msg = nlmsg_new(NLMSG_DEFAULT_SIZE, GFP_KERNEL);
	if (!msg) {
		ret = -ENOMEM;
		goto err;
	}
	nlh = nlmsg_put(msg, NETLINK_CB(skb).portid, nlh->nlmsg_seq,
			RDMA_NL_GET_TYPE(RDMA_NL_NLDEV,
					 RDMA_NLDEV_CMD_STAT_SET),
			0, 0);

	mode = nla_get_u32(tb[RDMA_NLDEV_ATTR_STAT_MODE]);
	if (mode == RDMA_COUNTER_MODE_AUTO) {
		if (tb[RDMA_NLDEV_ATTR_STAT_AUTO_MODE_MASK])
			mask = nla_get_u32(
				tb[RDMA_NLDEV_ATTR_STAT_AUTO_MODE_MASK]);

		ret = rdma_counter_set_auto_mode(device, port,
						 mask ? true : false, mask);
		if (ret)
			goto err_msg;
	} else {
		qpn = nla_get_u32(tb[RDMA_NLDEV_ATTR_RES_LQPN]);
		if (tb[RDMA_NLDEV_ATTR_STAT_COUNTER_ID]) {
			cntn = nla_get_u32(tb[RDMA_NLDEV_ATTR_STAT_COUNTER_ID]);
			ret = rdma_counter_bind_qpn(device, port, qpn, cntn);
		} else {
			ret = rdma_counter_bind_qpn_alloc(device, port,
							  qpn, &cntn);
		}
		if (ret)
			goto err_msg;

		if (fill_nldev_handle(msg, device) ||
		    nla_put_u32(msg, RDMA_NLDEV_ATTR_PORT_INDEX, port) ||
		    nla_put_u32(msg, RDMA_NLDEV_ATTR_STAT_COUNTER_ID, cntn) ||
		    nla_put_u32(msg, RDMA_NLDEV_ATTR_RES_LQPN, qpn)) {
			ret = -EMSGSIZE;
			goto err_fill;
		}
	}

	nlmsg_end(msg, nlh);
	ib_device_put(device);
	return rdma_nl_unicast(msg, NETLINK_CB(skb).portid);

err_fill:
	rdma_counter_unbind_qpn(device, port, qpn, cntn);
err_msg:
	nlmsg_free(msg);
err:
	ib_device_put(device);
	return ret;
}

static int nldev_stat_del_doit(struct sk_buff *skb, struct nlmsghdr *nlh,
			       struct netlink_ext_ack *extack)
{
	struct nlattr *tb[RDMA_NLDEV_ATTR_MAX];
	struct ib_device *device;
	struct sk_buff *msg;
	u32 index, port, qpn, cntn;
	int ret;

	ret = nlmsg_parse(nlh, 0, tb, RDMA_NLDEV_ATTR_MAX - 1,
			  nldev_policy, extack);
	if (ret || !tb[RDMA_NLDEV_ATTR_STAT_RES] ||
	    !tb[RDMA_NLDEV_ATTR_DEV_INDEX] || !tb[RDMA_NLDEV_ATTR_PORT_INDEX] ||
	    !tb[RDMA_NLDEV_ATTR_STAT_COUNTER_ID] ||
	    !tb[RDMA_NLDEV_ATTR_RES_LQPN])
		return -EINVAL;

	if (nla_get_u32(tb[RDMA_NLDEV_ATTR_STAT_RES]) != RDMA_NLDEV_ATTR_RES_QP)
		return -EINVAL;

	index = nla_get_u32(tb[RDMA_NLDEV_ATTR_DEV_INDEX]);
	device = ib_device_get_by_index(sock_net(skb->sk), index);
	if (!device)
		return -EINVAL;

	port = nla_get_u32(tb[RDMA_NLDEV_ATTR_PORT_INDEX]);
	if (!rdma_is_port_valid(device, port)) {
		ret = -EINVAL;
		goto err;
	}

	msg = nlmsg_new(NLMSG_DEFAULT_SIZE, GFP_KERNEL);
	if (!msg) {
		ret = -ENOMEM;
		goto err;
	}
	nlh = nlmsg_put(msg, NETLINK_CB(skb).portid, nlh->nlmsg_seq,
			RDMA_NL_GET_TYPE(RDMA_NL_NLDEV,
					 RDMA_NLDEV_CMD_STAT_SET),
			0, 0);

	cntn = nla_get_u32(tb[RDMA_NLDEV_ATTR_STAT_COUNTER_ID]);
	qpn = nla_get_u32(tb[RDMA_NLDEV_ATTR_RES_LQPN]);
	ret = rdma_counter_unbind_qpn(device, port, qpn, cntn);
	if (ret)
		goto err_unbind;

	if (fill_nldev_handle(msg, device) ||
	    nla_put_u32(msg, RDMA_NLDEV_ATTR_PORT_INDEX, port) ||
	    nla_put_u32(msg, RDMA_NLDEV_ATTR_STAT_COUNTER_ID, cntn) ||
	    nla_put_u32(msg, RDMA_NLDEV_ATTR_RES_LQPN, qpn)) {
		ret = -EMSGSIZE;
		goto err_fill;
	}

	nlmsg_end(msg, nlh);
	ib_device_put(device);
	return rdma_nl_unicast(msg, NETLINK_CB(skb).portid);

err_fill:
	rdma_counter_bind_qpn(device, port, qpn, cntn);
err_unbind:
	nlmsg_free(msg);
err:
	ib_device_put(device);
	return ret;
}

static int stat_get_doit_default_counter(struct sk_buff *skb,
					 struct nlmsghdr *nlh,
					 struct netlink_ext_ack *extack,
					 struct nlattr *tb[])
{
	struct rdma_hw_stats *stats;
	struct nlattr *table_attr;
	struct ib_device *device;
	int ret, num_cnts, i;
	struct sk_buff *msg;
	u32 index, port;
	u64 v;

	if (!tb[RDMA_NLDEV_ATTR_DEV_INDEX] || !tb[RDMA_NLDEV_ATTR_PORT_INDEX])
		return -EINVAL;

	index = nla_get_u32(tb[RDMA_NLDEV_ATTR_DEV_INDEX]);
	device = ib_device_get_by_index(sock_net(skb->sk), index);
	if (!device)
		return -EINVAL;

	if (!device->ops.alloc_hw_stats || !device->ops.get_hw_stats) {
		ret = -EINVAL;
		goto err;
	}

	port = nla_get_u32(tb[RDMA_NLDEV_ATTR_PORT_INDEX]);
	if (!rdma_is_port_valid(device, port)) {
		ret = -EINVAL;
		goto err;
	}

	msg = nlmsg_new(NLMSG_DEFAULT_SIZE, GFP_KERNEL);
	if (!msg) {
		ret = -ENOMEM;
		goto err;
	}

	nlh = nlmsg_put(msg, NETLINK_CB(skb).portid, nlh->nlmsg_seq,
			RDMA_NL_GET_TYPE(RDMA_NL_NLDEV,
					 RDMA_NLDEV_CMD_STAT_GET),
			0, 0);

	if (fill_nldev_handle(msg, device) ||
	    nla_put_u32(msg, RDMA_NLDEV_ATTR_PORT_INDEX, port)) {
		ret = -EMSGSIZE;
		goto err_msg;
	}

	stats = device->port_data ? device->port_data[port].hw_stats : NULL;
	if (stats == NULL) {
		ret = -EINVAL;
		goto err_msg;
	}
	mutex_lock(&stats->lock);

	num_cnts = device->ops.get_hw_stats(device, stats, port, 0);
	if (num_cnts < 0) {
		ret = -EINVAL;
		goto err_stats;
	}

	table_attr = nla_nest_start(msg, RDMA_NLDEV_ATTR_STAT_HWCOUNTERS);
	if (!table_attr) {
		ret = -EMSGSIZE;
		goto err_stats;
	}
	for (i = 0; i < num_cnts; i++) {
		v = stats->value[i] +
			rdma_counter_get_hwstat_value(device, port, i);
		if (fill_stat_hwcounter_entry(msg, stats->names[i], v)) {
			ret = -EMSGSIZE;
			goto err_table;
		}
	}
	nla_nest_end(msg, table_attr);

	mutex_unlock(&stats->lock);
	nlmsg_end(msg, nlh);
	ib_device_put(device);
	return rdma_nl_unicast(msg, NETLINK_CB(skb).portid);

err_table:
	nla_nest_cancel(msg, table_attr);
err_stats:
	mutex_unlock(&stats->lock);
err_msg:
	nlmsg_free(msg);
err:
	ib_device_put(device);
	return ret;
}

static int stat_get_doit_qp(struct sk_buff *skb, struct nlmsghdr *nlh,
			    struct netlink_ext_ack *extack, struct nlattr *tb[])

{
	static enum rdma_nl_counter_mode mode;
	static enum rdma_nl_counter_mask mask;
	struct ib_device *device;
	struct sk_buff *msg;
	u32 index, port;
	int ret;

	if (tb[RDMA_NLDEV_ATTR_STAT_COUNTER_ID])
		return nldev_res_get_counter_doit(skb, nlh, extack);

	if (!tb[RDMA_NLDEV_ATTR_STAT_MODE] ||
	    !tb[RDMA_NLDEV_ATTR_DEV_INDEX] || !tb[RDMA_NLDEV_ATTR_PORT_INDEX])
		return -EINVAL;

	index = nla_get_u32(tb[RDMA_NLDEV_ATTR_DEV_INDEX]);
	device = ib_device_get_by_index(sock_net(skb->sk), index);
	if (!device)
		return -EINVAL;

	port = nla_get_u32(tb[RDMA_NLDEV_ATTR_PORT_INDEX]);
	if (!rdma_is_port_valid(device, port)) {
		ret = -EINVAL;
		goto err;
	}

	msg = nlmsg_new(NLMSG_DEFAULT_SIZE, GFP_KERNEL);
	if (!msg) {
		ret = -ENOMEM;
		goto err;
	}

	nlh = nlmsg_put(msg, NETLINK_CB(skb).portid, nlh->nlmsg_seq,
			RDMA_NL_GET_TYPE(RDMA_NL_NLDEV,
					 RDMA_NLDEV_CMD_STAT_GET),
			0, 0);

	ret = rdma_counter_get_mode(device, port, &mode, &mask);
	if (ret)
		goto err_msg;

	if (fill_nldev_handle(msg, device) ||
	    nla_put_u32(msg, RDMA_NLDEV_ATTR_PORT_INDEX, port) ||
<<<<<<< HEAD
	    nla_put_u32(msg, RDMA_NLDEV_ATTR_STAT_MODE, mode))
		goto err_msg;

	if ((mode == RDMA_COUNTER_MODE_AUTO) &&
	    nla_put_u32(msg, RDMA_NLDEV_ATTR_STAT_AUTO_MODE_MASK, mask))
		goto err_msg;
=======
	    nla_put_u32(msg, RDMA_NLDEV_ATTR_STAT_MODE, mode)) {
		ret = -EMSGSIZE;
		goto err_msg;
	}

	if ((mode == RDMA_COUNTER_MODE_AUTO) &&
	    nla_put_u32(msg, RDMA_NLDEV_ATTR_STAT_AUTO_MODE_MASK, mask)) {
		ret = -EMSGSIZE;
		goto err_msg;
	}
>>>>>>> bb831786

	nlmsg_end(msg, nlh);
	ib_device_put(device);
	return rdma_nl_unicast(msg, NETLINK_CB(skb).portid);

err_msg:
	nlmsg_free(msg);
err:
	ib_device_put(device);
	return ret;
}

static int nldev_stat_get_doit(struct sk_buff *skb, struct nlmsghdr *nlh,
			       struct netlink_ext_ack *extack)
{
	struct nlattr *tb[RDMA_NLDEV_ATTR_MAX];
	int ret;

	ret = nlmsg_parse(nlh, 0, tb, RDMA_NLDEV_ATTR_MAX - 1,
			  nldev_policy, extack);
	if (ret)
		return -EINVAL;

	if (!tb[RDMA_NLDEV_ATTR_STAT_RES])
		return stat_get_doit_default_counter(skb, nlh, extack, tb);

	switch (nla_get_u32(tb[RDMA_NLDEV_ATTR_STAT_RES])) {
	case RDMA_NLDEV_ATTR_RES_QP:
		ret = stat_get_doit_qp(skb, nlh, extack, tb);
		break;

	default:
		ret = -EINVAL;
		break;
	}

	return ret;
}

static int nldev_stat_get_dumpit(struct sk_buff *skb,
				 struct netlink_callback *cb)
{
	struct nlattr *tb[RDMA_NLDEV_ATTR_MAX];
	int ret;

	ret = nlmsg_parse(cb->nlh, 0, tb, RDMA_NLDEV_ATTR_MAX - 1,
			  nldev_policy, NULL);
	if (ret || !tb[RDMA_NLDEV_ATTR_STAT_RES])
		return -EINVAL;

	switch (nla_get_u32(tb[RDMA_NLDEV_ATTR_STAT_RES])) {
	case RDMA_NLDEV_ATTR_RES_QP:
		ret = nldev_res_get_counter_dumpit(skb, cb);
		break;

	default:
		ret = -EINVAL;
		break;
	}

	return ret;
}

static const struct rdma_nl_cbs nldev_cb_table[RDMA_NLDEV_NUM_OPS] = {
	[RDMA_NLDEV_CMD_GET] = {
		.doit = nldev_get_doit,
		.dump = nldev_get_dumpit,
	},
	[RDMA_NLDEV_CMD_GET_CHARDEV] = {
		.doit = nldev_get_chardev,
	},
	[RDMA_NLDEV_CMD_SET] = {
		.doit = nldev_set_doit,
		.flags = RDMA_NL_ADMIN_PERM,
	},
	[RDMA_NLDEV_CMD_NEWLINK] = {
		.doit = nldev_newlink,
		.flags = RDMA_NL_ADMIN_PERM,
	},
	[RDMA_NLDEV_CMD_DELLINK] = {
		.doit = nldev_dellink,
		.flags = RDMA_NL_ADMIN_PERM,
	},
	[RDMA_NLDEV_CMD_PORT_GET] = {
		.doit = nldev_port_get_doit,
		.dump = nldev_port_get_dumpit,
	},
	[RDMA_NLDEV_CMD_RES_GET] = {
		.doit = nldev_res_get_doit,
		.dump = nldev_res_get_dumpit,
	},
	[RDMA_NLDEV_CMD_RES_QP_GET] = {
		.doit = nldev_res_get_qp_doit,
		.dump = nldev_res_get_qp_dumpit,
	},
	[RDMA_NLDEV_CMD_RES_CM_ID_GET] = {
		.doit = nldev_res_get_cm_id_doit,
		.dump = nldev_res_get_cm_id_dumpit,
	},
	[RDMA_NLDEV_CMD_RES_CQ_GET] = {
		.doit = nldev_res_get_cq_doit,
		.dump = nldev_res_get_cq_dumpit,
	},
	[RDMA_NLDEV_CMD_RES_MR_GET] = {
		.doit = nldev_res_get_mr_doit,
		.dump = nldev_res_get_mr_dumpit,
	},
	[RDMA_NLDEV_CMD_RES_PD_GET] = {
		.doit = nldev_res_get_pd_doit,
		.dump = nldev_res_get_pd_dumpit,
	},
	[RDMA_NLDEV_CMD_SYS_GET] = {
		.doit = nldev_sys_get_doit,
	},
	[RDMA_NLDEV_CMD_SYS_SET] = {
		.doit = nldev_set_sys_set_doit,
	},
	[RDMA_NLDEV_CMD_STAT_SET] = {
		.doit = nldev_stat_set_doit,
		.flags = RDMA_NL_ADMIN_PERM,
	},
	[RDMA_NLDEV_CMD_STAT_GET] = {
		.doit = nldev_stat_get_doit,
		.dump = nldev_stat_get_dumpit,
	},
	[RDMA_NLDEV_CMD_STAT_DEL] = {
		.doit = nldev_stat_del_doit,
		.flags = RDMA_NL_ADMIN_PERM,
	},
};

void __init nldev_init(void)
{
	rdma_nl_register(RDMA_NL_NLDEV, nldev_cb_table);
}

void __exit nldev_exit(void)
{
	rdma_nl_unregister(RDMA_NL_NLDEV);
}

MODULE_ALIAS_RDMA_NETLINK(RDMA_NL_NLDEV, 5);<|MERGE_RESOLUTION|>--- conflicted
+++ resolved
@@ -1951,14 +1951,6 @@
 
 	if (fill_nldev_handle(msg, device) ||
 	    nla_put_u32(msg, RDMA_NLDEV_ATTR_PORT_INDEX, port) ||
-<<<<<<< HEAD
-	    nla_put_u32(msg, RDMA_NLDEV_ATTR_STAT_MODE, mode))
-		goto err_msg;
-
-	if ((mode == RDMA_COUNTER_MODE_AUTO) &&
-	    nla_put_u32(msg, RDMA_NLDEV_ATTR_STAT_AUTO_MODE_MASK, mask))
-		goto err_msg;
-=======
 	    nla_put_u32(msg, RDMA_NLDEV_ATTR_STAT_MODE, mode)) {
 		ret = -EMSGSIZE;
 		goto err_msg;
@@ -1969,7 +1961,6 @@
 		ret = -EMSGSIZE;
 		goto err_msg;
 	}
->>>>>>> bb831786
 
 	nlmsg_end(msg, nlh);
 	ib_device_put(device);
