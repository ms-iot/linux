--- conflicted
+++ resolved
@@ -1355,12 +1355,7 @@
 
 	lst_wait_until((atomic_read(&console_session.ses_rpc_counter) == 0),
 		       console_session.ses_rpc_lock,
-<<<<<<< HEAD
-		       "Network is not accessible or target is down, "
-		       "waiting for %d console RPCs to being recycled\n",
-=======
 		       "Network is not accessible or target is down, waiting for %d console RPCs to being recycled\n",
->>>>>>> d8ec26d7
 		       atomic_read(&console_session.ses_rpc_counter));
 
 	list_add(&zlist, &console_session.ses_rpc_freelist);
