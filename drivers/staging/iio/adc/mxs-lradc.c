--- conflicted
+++ resolved
@@ -287,8 +287,6 @@
 #define LRADC_RESOLUTION			12
 #define LRADC_SINGLE_SAMPLE_MASK		((1 << LRADC_RESOLUTION) - 1)
 
-<<<<<<< HEAD
-=======
 static void mxs_lradc_reg_set(struct mxs_lradc *lradc, u32 val, u32 reg)
 {
 	writel(val, lradc->base + reg + STMP_OFFSET_REG_SET);
@@ -758,7 +756,6 @@
 	}
 }
 
->>>>>>> d8ec26d7
 /*
  * Raw I/O operations
  */
@@ -1194,11 +1191,7 @@
 	}
 
 	/* Start internal temperature sensing. */
-<<<<<<< HEAD
-	writel(0, lradc->base + LRADC_CTRL2);
-=======
 	mxs_lradc_reg_wrt(lradc, 0, LRADC_CTRL2);
->>>>>>> d8ec26d7
 
 	return 0;
 }
@@ -1348,14 +1341,6 @@
 
 	/* Configure the hardware. */
 	ret = mxs_lradc_hw_init(lradc);
-<<<<<<< HEAD
-	if (ret)
-		goto err_dev;
-
-	/* Register the touchscreen input device. */
-	ret = mxs_lradc_ts_register(lradc);
-=======
->>>>>>> d8ec26d7
 	if (ret)
 		goto err_dev;
 
@@ -1395,10 +1380,7 @@
 	mxs_lradc_ts_unregister(lradc);
 	mxs_lradc_hw_stop(lradc);
 	mxs_lradc_trigger_remove(iio);
-<<<<<<< HEAD
-=======
 	iio_triggered_buffer_cleanup(iio);
->>>>>>> d8ec26d7
 
 	clk_disable_unprepare(lradc->clk);
 	return 0;
