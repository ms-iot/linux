--- conflicted
+++ resolved
@@ -4,28 +4,6 @@
 #
 # Copyright (C) 2014-2016 Freescale Semiconductor, Inc.
 #
-<<<<<<< HEAD
-# This file is released under the GPLv2
-#
-
-config FSL_MC_BUS
-	bool "QorIQ DPAA2 fsl-mc bus driver"
-	depends on OF && (ARCH_LAYERSCAPE || (COMPILE_TEST && (ARM || ARM64 || X86_LOCAL_APIC || PPC)))
-	select GENERIC_MSI_IRQ_DOMAIN
-	help
-	  Driver to enable the bus infrastructure for the QorIQ DPAA2
-	  architecture.  The fsl-mc bus driver handles discovery of
-	  DPAA2 objects (which are represented as Linux devices) and
-	  binding objects to drivers.
-
-config FSL_MC_RESTOOL
-	bool "Management Complex (MC) restool support"
-	depends on FSL_MC_BUS
-	help
-	  Provides kernel support for the Freescale Management
-	  Complex resource manager user-space tool.
-=======
->>>>>>> 9605f1df
 
 config FSL_MC_DPIO
         tristate "QorIQ DPAA2 DPIO driver"
